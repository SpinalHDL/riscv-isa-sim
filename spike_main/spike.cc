// See LICENSE for license details.

#include "sim.h"
#include "mmu.h"
#include "remote_bitbang.h"
#include "cachesim.h"
#include "extension.h"
#include <dlfcn.h>
#include <fesvr/option_parser.h>
#include <stdio.h>
#include <stdlib.h>
#include <vector>
#include <string>
#include <memory>

static void help()
{
  fprintf(stderr, "usage: spike [host options] <target program> [target options]\n");
  fprintf(stderr, "Host Options:\n");
  fprintf(stderr, "  -p<n>                 Simulate <n> processors [default 1]\n");
  fprintf(stderr, "  -m<n>                 Provide <n> MiB of target memory [default 4096]\n");
  fprintf(stderr, "  -d                    Interactive debug mode\n");
  fprintf(stderr, "  -g                    Track histogram of PCs\n");
  fprintf(stderr, "  -l                    Generate a log of execution\n");
  fprintf(stderr, "  -h                    Print this help message\n");
  fprintf(stderr, "  -H                 Start halted, allowing a debugger to connect\n");
  fprintf(stderr, "  --isa=<name>          RISC-V ISA string [default %s]\n", DEFAULT_ISA);
  fprintf(stderr, "  --ic=<S>:<W>:<B>      Instantiate a cache model with S sets,\n");
  fprintf(stderr, "  --dc=<S>:<W>:<B>        W ways, and B-byte blocks (with S and\n");
  fprintf(stderr, "  --l2=<S>:<W>:<B>        B both powers of 2).\n");
  fprintf(stderr, "  --extension=<name>    Specify RoCC Extension\n");
  fprintf(stderr, "  --extlib=<name>       Shared library to load\n");
<<<<<<< HEAD
  fprintf(stderr, "  --rbb-port=<port>     Listen on <port> for remote bitbang connection\n");
  fprintf(stderr, "  --dump-config-string  Print platform configuration string and exit\n");
=======
  fprintf(stderr, "  --gdb-port=<port>  Listen on <port> for gdb to connect\n");
  fprintf(stderr, "  --dump-dts  Print device tree string and exit\n");
>>>>>>> d6fce459
  exit(1);
}

int main(int argc, char** argv)
{
  bool debug = false;
  bool halted = false;
  bool histogram = false;
  bool log = false;
  bool dump_dts = false;
  size_t nprocs = 1;
  size_t mem_mb = 0;
  std::unique_ptr<icache_sim_t> ic;
  std::unique_ptr<dcache_sim_t> dc;
  std::unique_ptr<cache_sim_t> l2;
  std::function<extension_t*()> extension;
  const char* isa = DEFAULT_ISA;
  uint16_t rbb_port = 0;
  bool use_rbb = false;

  option_parser_t parser;
  parser.help(&help);
  parser.option('h', 0, 0, [&](const char* s){help();});
  parser.option('d', 0, 0, [&](const char* s){debug = true;});
  parser.option('g', 0, 0, [&](const char* s){histogram = true;});
  parser.option('l', 0, 0, [&](const char* s){log = true;});
  parser.option('p', 0, 1, [&](const char* s){nprocs = atoi(s);});
  parser.option('m', 0, 1, [&](const char* s){mem_mb = atoi(s);});
  // I wanted to use --halted, but for some reason that doesn't work.
  parser.option('H', 0, 0, [&](const char* s){halted = true;});
  parser.option(0, "rbb-port", 1, [&](const char* s){use_rbb = true; rbb_port = atoi(s);});
  parser.option(0, "ic", 1, [&](const char* s){ic.reset(new icache_sim_t(s));});
  parser.option(0, "dc", 1, [&](const char* s){dc.reset(new dcache_sim_t(s));});
  parser.option(0, "l2", 1, [&](const char* s){l2.reset(cache_sim_t::construct(s, "L2$"));});
  parser.option(0, "isa", 1, [&](const char* s){isa = s;});
  parser.option(0, "extension", 1, [&](const char* s){extension = find_extension(s);});
  parser.option(0, "dump-dts", 0, [&](const char *s){dump_dts = true;});
  parser.option(0, "extlib", 1, [&](const char *s){
    void *lib = dlopen(s, RTLD_NOW | RTLD_GLOBAL);
    if (lib == NULL) {
      fprintf(stderr, "Unable to load extlib '%s': %s\n", s, dlerror());
      exit(-1);
    }
  });

  auto argv1 = parser.parse(argv);
  std::vector<std::string> htif_args(argv1, (const char*const*)argv + argc);
  sim_t s(isa, nprocs, mem_mb, halted, htif_args);
  std::unique_ptr<jtag_dtm_t> jtag_dtm(new jtag_dtm_t(&s.debug_module));
  std::unique_ptr<remote_bitbang_t> remote_bitbang((remote_bitbang_t *) NULL);
  if (use_rbb) {
    remote_bitbang.reset(new remote_bitbang_t(rbb_port, &(*jtag_dtm)));
    s.set_remote_bitbang(&(*remote_bitbang));
  }

  if (dump_dts) {
    printf("%s", s.get_dts());
    return 0;
  }

  if (!*argv1)
    help();

  if (ic && l2) ic->set_miss_handler(&*l2);
  if (dc && l2) dc->set_miss_handler(&*l2);
  for (size_t i = 0; i < nprocs; i++)
  {
    if (ic) s.get_core(i)->get_mmu()->register_memtracer(&*ic);
    if (dc) s.get_core(i)->get_mmu()->register_memtracer(&*dc);
    if (extension) s.get_core(i)->register_extension(extension());
  }

  s.set_debug(debug);
  s.set_log(log);
  s.set_histogram(histogram);
  return s.run();
}<|MERGE_RESOLUTION|>--- conflicted
+++ resolved
@@ -30,13 +30,8 @@
   fprintf(stderr, "  --l2=<S>:<W>:<B>        B both powers of 2).\n");
   fprintf(stderr, "  --extension=<name>    Specify RoCC Extension\n");
   fprintf(stderr, "  --extlib=<name>       Shared library to load\n");
-<<<<<<< HEAD
   fprintf(stderr, "  --rbb-port=<port>     Listen on <port> for remote bitbang connection\n");
-  fprintf(stderr, "  --dump-config-string  Print platform configuration string and exit\n");
-=======
-  fprintf(stderr, "  --gdb-port=<port>  Listen on <port> for gdb to connect\n");
   fprintf(stderr, "  --dump-dts  Print device tree string and exit\n");
->>>>>>> d6fce459
   exit(1);
 }
 
