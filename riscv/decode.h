--- conflicted
+++ resolved
@@ -228,1089 +228,8 @@
   T data[N];
 };
 
-<<<<<<< HEAD
-// helpful macros, etc
-#define MMU (*p->get_mmu())
-#define STATE (*p->get_state())
-#define P (*p)
-#define FLEN (p->get_flen())
-#define READ_REG(reg) STATE.XPR[reg]
-#define READ_FREG(reg) STATE.FPR[reg]
-#define RD READ_REG(insn.rd())
-#define RS1 READ_REG(insn.rs1())
-#define RS2 READ_REG(insn.rs2())
-#define RS3 READ_REG(insn.rs3())
-#define WRITE_RD(value) WRITE_REG(insn.rd(), value)
-
-#ifndef RISCV_ENABLE_COMMITLOG
-# define WRITE_REG(reg, value) STATE.XPR.write(reg, value)
-# define WRITE_FREG(reg, value) DO_WRITE_FREG(reg, freg(value))
-# define WRITE_VSTATUS
-#else
-   /* 0 : int
-    * 1 : floating
-    * 2 : vector reg
-    * 3 : vector hint
-    * 4 : csr
-    */
-# define WRITE_REG(reg, value) ({ \
-    reg_t wdata = (value); /* value may have side effects */ \
-    STATE.log_reg_write[(reg) << 4] = {wdata, 0}; \
-    STATE.XPR.write(reg, wdata); \
-  })
-# define WRITE_FREG(reg, value) ({ \
-    freg_t wdata = freg(value); /* value may have side effects */ \
-    STATE.log_reg_write[((reg) << 4) | 1] = wdata; \
-    DO_WRITE_FREG(reg, wdata); \
-  })
-# define WRITE_VSTATUS STATE.log_reg_write[3] = {0, 0};
-#endif
-
-// RVC macros
-#define WRITE_RVC_RS1S(value) WRITE_REG(insn.rvc_rs1s(), value)
-#define WRITE_RVC_RS2S(value) WRITE_REG(insn.rvc_rs2s(), value)
-#define WRITE_RVC_FRS2S(value) WRITE_FREG(insn.rvc_rs2s(), value)
-#define RVC_RS1 READ_REG(insn.rvc_rs1())
-#define RVC_RS2 READ_REG(insn.rvc_rs2())
-#define RVC_RS1S READ_REG(insn.rvc_rs1s())
-#define RVC_RS2S READ_REG(insn.rvc_rs2s())
-#define RVC_FRS2 READ_FREG(insn.rvc_rs2())
-#define RVC_FRS2S READ_FREG(insn.rvc_rs2s())
-#define RVC_SP READ_REG(X_SP)
-
-// FPU macros
-#define FRS1 READ_FREG(insn.rs1())
-#define FRS2 READ_FREG(insn.rs2())
-#define FRS3 READ_FREG(insn.rs3())
-#define dirty_fp_state  STATE.sstatus->dirty(SSTATUS_FS)
-#define dirty_ext_state STATE.sstatus->dirty(SSTATUS_XS)
-#define dirty_vs_state  STATE.sstatus->dirty(SSTATUS_VS)
-#define DO_WRITE_FREG(reg, value) (STATE.FPR.write(reg, value), dirty_fp_state)
-#define WRITE_FRD(value) WRITE_FREG(insn.rd(), value)
- 
-#define SHAMT (insn.i_imm() & 0x3F)
-#define BRANCH_TARGET (pc + insn.sb_imm())
-#define JUMP_TARGET (pc + insn.uj_imm())
-#define RM ({ int rm = insn.rm(); \
-              if(rm == 7) rm = STATE.frm->read(); \
-              if(rm > 4) throw trap_illegal_instruction(insn.bits()); \
-              rm; })
-
-#define get_field(reg, mask) (((reg) & (decltype(reg))(mask)) / ((mask) & ~((mask) << 1)))
-#define set_field(reg, mask, val) (((reg) & ~(decltype(reg))(mask)) | (((decltype(reg))(val) * ((mask) & ~((mask) << 1))) & (decltype(reg))(mask)))
-
-#define require(x) do { if (unlikely(!(x))) throw trap_illegal_instruction(insn.bits()); } while (0)
-#define require_privilege(p) require(STATE.prv >= (p))
-#define require_novirt() if (unlikely(STATE.v)) throw trap_virtual_instruction(insn.bits())
-#define require_rv64 require(xlen == 64)
-#define require_rv32 require(xlen == 32)
-#define require_extension(s) require(p->extension_enabled(s))
-#define require_either_extension(A,B) require(p->extension_enabled(A) || p->extension_enabled(B));
-#define require_impl(s) require(p->supports_impl(s))
-#define require_fp          require(STATE.sstatus->enabled(SSTATUS_FS))
-#define require_accelerator require(STATE.sstatus->enabled(SSTATUS_XS))
-#define require_vector_vs   require(STATE.sstatus->enabled(SSTATUS_VS))
-#define require_vector(alu) \
-  do { \
-    require_vector_vs; \
-    require_extension('V'); \
-    require(!P.VU.vill); \
-    if (alu && !P.VU.vstart_alu) \
-      require(P.VU.vstart->read() == 0);        \
-    WRITE_VSTATUS; \
-    dirty_vs_state; \
-  } while (0);
-#define require_vector_novtype(is_log, alu) \
-  do {  \
-    require_vector_vs; \
-    require_extension('V'); \
-    if (alu && !P.VU.vstart_alu) \
-      require(P.VU.vstart->read() == 0);        \
-    if (is_log) \
-      WRITE_VSTATUS; \
-    dirty_vs_state; \
-  } while (0);
-#define require_align(val, pos) require(is_aligned(val, pos))
-#define require_noover(astart, asize, bstart, bsize) \
-  require(!is_overlapped(astart, asize, bstart, bsize))
-#define require_noover_widen(astart, asize, bstart, bsize) \
-  require(!is_overlapped_widen(astart, asize, bstart, bsize))
-#define require_vm do { if (insn.v_vm() == 0) require(insn.rd() != 0);} while(0);
-
-#define set_fp_exceptions ({ if (softfloat_exceptionFlags) { \
-                               STATE.fpu_flags_set |= softfloat_exceptionFlags; \
-                               STATE.fflags->write(STATE.fflags->read() | softfloat_exceptionFlags); \
-                             } \
-                             softfloat_exceptionFlags = 0; })
-
-#define sext32(x) ((sreg_t)(int32_t)(x))
-#define zext32(x) ((reg_t)(uint32_t)(x))
-#define sext_xlen(x) (((sreg_t)(x) << (64-xlen)) >> (64-xlen))
-#define zext(x, pos) (((reg_t)(x) << (64-(pos))) >> (64-(pos)))
-#define zext_xlen(x) zext(x, xlen)
-
-#define set_pc(x) \
-  do { p->check_pc_alignment(x); \
-       npc = sext_xlen(x); \
-     } while(0)
-
-#define set_pc_and_serialize(x) \
-  do { reg_t __npc = (x) & p->pc_alignment_mask(); \
-       npc = PC_SERIALIZE_AFTER; \
-       STATE.pc = __npc; \
-     } while(0)
-
-class wait_for_interrupt_t {};
-
-#define wfi() \
-  do { set_pc_and_serialize(npc); \
-       npc = PC_SERIALIZE_WFI; \
-       throw wait_for_interrupt_t(); \
-     } while(0)
-
-#define serialize() set_pc_and_serialize(npc)
-
-/* Sentinel PC values to serialize simulator pipeline */
-#define PC_SERIALIZE_BEFORE 3
-#define PC_SERIALIZE_AFTER 5
-#define PC_SERIALIZE_WFI 7
-#define invalid_pc(pc) ((pc) & 1)
-
-/* Convenience wrappers to simplify softfloat code sequences */
-#define isBoxedF16(r) (isBoxedF32(r) && ((uint64_t)((r.v[0] >> 16) + 1) == ((uint64_t)1 << 48)))
-#define unboxF16(r) (isBoxedF16(r) ? (uint16_t)r.v[0] : defaultNaNF16UI)
-#define isBoxedF32(r) (isBoxedF64(r) && ((uint32_t)((r.v[0] >> 32) + 1) == 0))
-#define unboxF32(r) (isBoxedF32(r) ? (uint32_t)r.v[0] : defaultNaNF32UI)
-#define isBoxedF64(r) ((r.v[1] + 1) == 0)
-#define unboxF64(r) (isBoxedF64(r) ? r.v[0] : defaultNaNF64UI)
-typedef float128_t freg_t;
-inline float16_t f16(uint16_t v) { return { v }; }
-inline float32_t f32(uint32_t v) { return { v }; }
-inline float64_t f64(uint64_t v) { return { v }; }
-inline float16_t f16(freg_t r) { return f16(unboxF16(r)); }
-inline float32_t f32(freg_t r) { return f32(unboxF32(r)); }
-inline float64_t f64(freg_t r) { return f64(unboxF64(r)); }
-inline float128_t f128(freg_t r) { return r; }
-inline freg_t freg(float16_t f) { return { ((uint64_t)-1 << 16) | f.v, (uint64_t)-1 }; }
-inline freg_t freg(float32_t f) { return { ((uint64_t)-1 << 32) | f.v, (uint64_t)-1 }; }
-inline freg_t freg(float64_t f) { return { f.v, (uint64_t)-1 }; }
-inline freg_t freg(float128_t f) { return f; }
-#define F16_SIGN ((uint16_t)1 << 15)
-#define F32_SIGN ((uint32_t)1 << 31)
-#define F64_SIGN ((uint64_t)1 << 63)
-#define fsgnj16(a, b, n, x) \
-  f16((f16(a).v & ~F16_SIGN) | ((((x) ? f16(a).v : (n) ? F16_SIGN : 0) ^ f16(b).v) & F16_SIGN))
-#define fsgnj32(a, b, n, x) \
-  f32((f32(a).v & ~F32_SIGN) | ((((x) ? f32(a).v : (n) ? F32_SIGN : 0) ^ f32(b).v) & F32_SIGN))
-#define fsgnj64(a, b, n, x) \
-  f64((f64(a).v & ~F64_SIGN) | ((((x) ? f64(a).v : (n) ? F64_SIGN : 0) ^ f64(b).v) & F64_SIGN))
-
-#define isNaNF128(x) isNaNF128UI(x.v[1], x.v[0])
-inline float128_t defaultNaNF128()
-{
-  float128_t nan;
-  nan.v[1] = defaultNaNF128UI64;
-  nan.v[0] = defaultNaNF128UI0;
-  return nan;
-}
-inline freg_t fsgnj128(freg_t a, freg_t b, bool n, bool x)
-{
-  a.v[1] = (a.v[1] & ~F64_SIGN) | (((x ? a.v[1] : n ? F64_SIGN : 0) ^ b.v[1]) & F64_SIGN);
-  return a;
-}
-inline freg_t f128_negate(freg_t a)
-{
-  a.v[1] ^= F64_SIGN;
-  return a;
-}
-
-#define validate_csr(which, write) ({ \
-  if (!STATE.serialized) return PC_SERIALIZE_BEFORE; \
-  STATE.serialized = false; \
-  /* permissions check occurs in get_csr */ \
-  (which); })
-
-/* For debug only. This will fail if the native machine's float types are not IEEE */
-inline float to_f(float32_t f){float r; memcpy(&r, &f, sizeof(r)); return r;}
-inline double to_f(float64_t f){double r; memcpy(&r, &f, sizeof(r)); return r;}
-inline long double to_f(float128_t f){long double r; memcpy(&r, &f, sizeof(r)); return r;}
-
-// Vector macros
-#define e8 8      // 8b elements
-#define e16 16    // 16b elements
-#define e32 32    // 32b elements
-#define e64 64    // 64b elements
-#define e128 128  // 128b elements
-#define e256 256  // 256b elements
-#define e512 512  // 512b elements
-#define e1024 1024  // 1024b elements
-
-#define vsext(x, sew) (((sreg_t)(x) << (64-sew)) >> (64-sew))
-#define vzext(x, sew) (((reg_t)(x) << (64-sew)) >> (64-sew))
-
-#define DEBUG_RVV 0
-
-#if DEBUG_RVV
-#define DEBUG_RVV_FP_VV \
-  printf("vfp(%lu) vd=%f vs1=%f vs2=%f\n", i, to_f(vd), to_f(vs1), to_f(vs2));
-#define DEBUG_RVV_FP_VF \
-  printf("vfp(%lu) vd=%f vs1=%f vs2=%f\n", i, to_f(vd), to_f(rs1), to_f(vs2));
-#define DEBUG_RVV_FMA_VV \
-  printf("vfma(%lu) vd=%f vs1=%f vs2=%f vd_old=%f\n", i, to_f(vd), to_f(vs1), to_f(vs2), to_f(vd_old));
-#define DEBUG_RVV_FMA_VF \
-  printf("vfma(%lu) vd=%f vs1=%f vs2=%f vd_old=%f\n", i, to_f(vd), to_f(rs1), to_f(vs2), to_f(vd_old));
-#else
-#define DEBUG_RVV_FP_VV 0
-#define DEBUG_RVV_FP_VF 0
-#define DEBUG_RVV_FMA_VV 0
-#define DEBUG_RVV_FMA_VF 0
-#endif
-
-//
-// vector: masking skip helper
-//
-#define VI_MASK_VARS \
-  const int midx = i / 64; \
-  const int mpos = i % 64;
-
-#define VI_LOOP_ELEMENT_SKIP(BODY) \
-  VI_MASK_VARS \
-  if (insn.v_vm() == 0) { \
-    BODY; \
-    bool skip = ((P.VU.elt<uint64_t>(0, midx) >> mpos) & 0x1) == 0; \
-    if (skip) {\
-        continue; \
-    }\
-  }
-
-#define VI_ELEMENT_SKIP(inx) \
-  if (inx >= vl) { \
-    continue; \
-  } else if (inx < P.VU.vstart->read()) {       \
-    continue; \
-  } else { \
-    VI_LOOP_ELEMENT_SKIP(); \
-  }
-
-//
-// vector: operation and register acccess check helper
-//
-static inline bool is_overlapped(const int astart, int asize,
-                                const int bstart, int bsize)
-{
-  asize = asize == 0 ? 1 : asize;
-  bsize = bsize == 0 ? 1 : bsize;
-
-  const int aend = astart + asize;
-  const int bend = bstart + bsize;
-
-  return std::max(aend, bend) - std::min(astart, bstart) < asize + bsize;
-}
-
-static inline bool is_overlapped_widen(const int astart, int asize,
-                                       const int bstart, int bsize)
-{
-  asize = asize == 0 ? 1 : asize;
-  bsize = bsize == 0 ? 1 : bsize;
-
-  const int aend = astart + asize;
-  const int bend = bstart + bsize;
-
-  if (astart < bstart &&
-      is_overlapped(astart, asize, bstart, bsize) &&
-      !is_overlapped(astart, asize, bstart + bsize, bsize)) {
-      return false;
-  } else  {
-    return std::max(aend, bend) - std::min(astart, bstart) < asize + bsize;
-  }
-}
-
-static inline bool is_aligned(const unsigned val, const unsigned pos)
-{
-  return pos ? (val & (pos - 1)) == 0 : true;
-}
-
-#define VI_NARROW_CHECK_COMMON \
-  require_vector(true);\
-  require(P.VU.vflmul <= 4); \
-  require(P.VU.vsew * 2 <= P.VU.ELEN); \
-  require_align(insn.rs2(), P.VU.vflmul * 2); \
-  require_align(insn.rd(), P.VU.vflmul); \
-  require_vm; \
-
-#define VI_WIDE_CHECK_COMMON \
-  require_vector(true);\
-  require(P.VU.vflmul <= 4); \
-  require(P.VU.vsew * 2 <= P.VU.ELEN); \
-  require_align(insn.rd(), P.VU.vflmul * 2); \
-  require_vm; \
-
-#define VI_CHECK_ST_INDEX(elt_width) \
-  require_vector(false); \
-  float vemul = ((float)elt_width / P.VU.vsew * P.VU.vflmul); \
-  require(vemul >= 0.125 && vemul <= 8); \
-  reg_t emul = vemul < 1 ? 1 : vemul; \
-  reg_t flmul = P.VU.vflmul < 1 ? 1 : P.VU.vflmul; \
-  require_align(insn.rd(), P.VU.vflmul); \
-  require_align(insn.rs2(), vemul); \
-  require((nf * flmul) <= (NVPR / 4) && \
-          (insn.rd() + nf * flmul) <= NVPR); \
-
-#define VI_CHECK_LD_INDEX(elt_width) \
-  VI_CHECK_ST_INDEX(elt_width); \
-  for (reg_t idx = 0; idx < nf; ++idx) { \
-    reg_t flmul = P.VU.vflmul < 1 ? 1 : P.VU.vflmul; \
-    reg_t seg_vd = insn.rd() + flmul * idx;  \
-    if (elt_width > P.VU.vsew) { \
-      if (seg_vd != insn.rs2()) \
-        require_noover(seg_vd, P.VU.vflmul, insn.rs2(), vemul); \
-    } else if (elt_width < P.VU.vsew) { \
-      if (vemul < 1) {\
-        require_noover(seg_vd, P.VU.vflmul, insn.rs2(), vemul); \
-      } else {\
-        require_noover_widen(seg_vd, P.VU.vflmul, insn.rs2(), vemul); \
-      } \
-    } \
-    if (nf >= 2) { \
-      require_noover(seg_vd, P.VU.vflmul, insn.rs2(), vemul); \
-    } \
-  } \
-  require_vm; \
-
-#define VI_CHECK_MSS(is_vs1) \
-  if (insn.rd() != insn.rs2()) \
-    require_noover(insn.rd(), 1, insn.rs2(), P.VU.vflmul); \
-  require_align(insn.rs2(), P.VU.vflmul); \
-  if (is_vs1) {\
-    if (insn.rd() != insn.rs1()) \
-      require_noover(insn.rd(), 1, insn.rs1(), P.VU.vflmul); \
-    require_align(insn.rs1(), P.VU.vflmul); \
-  } \
-
-#define VI_CHECK_SSS(is_vs1) \
-  require_vm; \
-  if (P.VU.vflmul > 1) { \
-    require_align(insn.rd(), P.VU.vflmul); \
-    require_align(insn.rs2(), P.VU.vflmul); \
-    if (is_vs1) { \
-      require_align(insn.rs1(), P.VU.vflmul); \
-    } \
-  }
-
-#define VI_CHECK_STORE(elt_width, is_mask_ldst) \
-  require_vector(false); \
-  reg_t veew = is_mask_ldst ? 1 : sizeof(elt_width##_t) * 8; \
-  float vemul = is_mask_ldst ? 1 : ((float)veew / P.VU.vsew * P.VU.vflmul); \
-  reg_t emul = vemul < 1 ? 1 : vemul; \
-  require(vemul >= 0.125 && vemul <= 8); \
-  require_align(insn.rd(), vemul); \
-  require((nf * emul) <= (NVPR / 4) && \
-          (insn.rd() + nf * emul) <= NVPR); \
-
-#define VI_CHECK_LOAD(elt_width, is_mask_ldst) \
-  VI_CHECK_STORE(elt_width, is_mask_ldst); \
-  require_vm; \
-
-#define VI_CHECK_DSS(is_vs1) \
-  VI_WIDE_CHECK_COMMON; \
-  require_align(insn.rs2(), P.VU.vflmul); \
-  if (P.VU.vflmul < 1) {\
-    require_noover(insn.rd(), P.VU.vflmul * 2, insn.rs2(), P.VU.vflmul); \
-  } else {\
-    require_noover_widen(insn.rd(), P.VU.vflmul * 2, insn.rs2(), P.VU.vflmul); \
-  } \
-  if (is_vs1) {\
-    require_align(insn.rs1(), P.VU.vflmul); \
-    if (P.VU.vflmul < 1) {\
-      require_noover(insn.rd(), P.VU.vflmul * 2, insn.rs1(), P.VU.vflmul); \
-    } else {\
-      require_noover_widen(insn.rd(), P.VU.vflmul * 2, insn.rs1(), P.VU.vflmul); \
-    } \
-  }
-
-#define VI_CHECK_DDS(is_rs) \
-  VI_WIDE_CHECK_COMMON; \
-  require_align(insn.rs2(), P.VU.vflmul * 2); \
-  if (is_rs) { \
-     require_align(insn.rs1(), P.VU.vflmul); \
-    if (P.VU.vflmul < 1) {\
-      require_noover(insn.rd(), P.VU.vflmul * 2, insn.rs1(), P.VU.vflmul); \
-    } else {\
-      require_noover_widen(insn.rd(), P.VU.vflmul * 2, insn.rs1(), P.VU.vflmul); \
-    } \
-  }
-
-#define VI_CHECK_SDS(is_vs1) \
-  VI_NARROW_CHECK_COMMON; \
-  if (insn.rd() != insn.rs2()) \
-    require_noover(insn.rd(), P.VU.vflmul, insn.rs2(), P.VU.vflmul * 2); \
-  if (is_vs1) \
-    require_align(insn.rs1(), P.VU.vflmul); \
-
-#define VI_CHECK_REDUCTION(is_wide) \
-  require_vector(true);\
-  if (is_wide) {\
-    require(P.VU.vsew * 2 <= P.VU.ELEN); \
-  } \
-  require_align(insn.rs2(), P.VU.vflmul); \
-  require(P.VU.vstart->read() == 0);      \
-
-#define VI_CHECK_SLIDE(is_over) \
-  require_align(insn.rs2(), P.VU.vflmul); \
-  require_align(insn.rd(), P.VU.vflmul); \
-  require_vm; \
-  if (is_over) \
-    require(insn.rd() != insn.rs2()); \
-
-
-//
-// vector: loop header and end helper
-//
-#define VI_GENERAL_LOOP_BASE \
-  require(P.VU.vsew >= e8 && P.VU.vsew <= e64); \
-  require_vector(true);\
-  reg_t vl = P.VU.vl->read();                   \
-  reg_t sew = P.VU.vsew; \
-  reg_t rd_num = insn.rd(); \
-  reg_t rs1_num = insn.rs1(); \
-  reg_t rs2_num = insn.rs2(); \
-  for (reg_t i=P.VU.vstart->read(); i<vl; ++i){
-
-#define VI_LOOP_BASE \
-    VI_GENERAL_LOOP_BASE \
-    VI_LOOP_ELEMENT_SKIP();
-
-#define VI_LOOP_END \
-  } \
-  P.VU.vstart->write(0);
-
-#define VI_LOOP_REDUCTION_END(x) \
-  } \
-  if (vl > 0) { \
-    vd_0_des = vd_0_res; \
-  } \
-  P.VU.vstart->write(0);
-
-#define VI_LOOP_CMP_BASE \
-  require(P.VU.vsew >= e8 && P.VU.vsew <= e64); \
-  require_vector(true);\
-  reg_t vl = P.VU.vl->read();                   \
-  reg_t sew = P.VU.vsew; \
-  reg_t rd_num = insn.rd(); \
-  reg_t rs1_num = insn.rs1(); \
-  reg_t rs2_num = insn.rs2(); \
-  for (reg_t i=P.VU.vstart->read(); i<vl; ++i){ \
-    VI_LOOP_ELEMENT_SKIP(); \
-    uint64_t mmask = UINT64_C(1) << mpos; \
-    uint64_t &vdi = P.VU.elt<uint64_t>(insn.rd(), midx, true); \
-    uint64_t res = 0;
-
-#define VI_LOOP_CMP_END \
-    vdi = (vdi & ~mmask) | (((res) << mpos) & mmask); \
-  } \
-  P.VU.vstart->write(0);
-
-#define VI_LOOP_MASK(op) \
-  require(P.VU.vsew <= e64); \
-  require_vector(true);\
-  reg_t vl = P.VU.vl->read();                        \
-  for (reg_t i = P.VU.vstart->read(); i < vl; ++i) { \
-    int midx = i / 64; \
-    int mpos = i % 64; \
-    uint64_t mmask = UINT64_C(1) << mpos; \
-    uint64_t vs2 = P.VU.elt<uint64_t>(insn.rs2(), midx); \
-    uint64_t vs1 = P.VU.elt<uint64_t>(insn.rs1(), midx); \
-    uint64_t &res = P.VU.elt<uint64_t>(insn.rd(), midx, true); \
-    res = (res & ~mmask) | ((op) & (1ULL << mpos)); \
-  } \
-  P.VU.vstart->write(0);
-
-#define VI_LOOP_NSHIFT_BASE \
-  VI_GENERAL_LOOP_BASE; \
-  VI_LOOP_ELEMENT_SKIP({\
-    require(!(insn.rd() == 0 && P.VU.vflmul > 1));\
-  });
-
-
-#define INT_ROUNDING(result, xrm, gb) \
-  do { \
-    const uint64_t lsb = 1UL << (gb); \
-    const uint64_t lsb_half = lsb >> 1; \
-    switch (xrm) {\
-      case VRM::RNU:\
-        result += lsb_half; \
-        break;\
-      case VRM::RNE:\
-        if ((result & lsb_half) && ((result & (lsb_half - 1)) || (result & lsb))) \
-          result += lsb; \
-        break;\
-      case VRM::RDN:\
-        break;\
-      case VRM::ROD:\
-        if (result & (lsb - 1)) \
-          result |= lsb; \
-        break;\
-      case VRM::INVALID_RM:\
-        assert(true);\
-    } \
-  } while (0)
-
-//
-// vector: integer and masking operand access helper
-//
-#define VXI_PARAMS(x) \
-  type_sew_t<x>::type &vd = P.VU.elt<type_sew_t<x>::type>(rd_num, i, true); \
-  type_sew_t<x>::type vs1 = P.VU.elt<type_sew_t<x>::type>(rs1_num, i); \
-  type_sew_t<x>::type vs2 = P.VU.elt<type_sew_t<x>::type>(rs2_num, i); \
-  type_sew_t<x>::type rs1 = (type_sew_t<x>::type)RS1; \
-  type_sew_t<x>::type simm5 = (type_sew_t<x>::type)insn.v_simm5();
-
-#define VV_U_PARAMS(x) \
-  type_usew_t<x>::type &vd = P.VU.elt<type_usew_t<x>::type>(rd_num, i, true); \
-  type_usew_t<x>::type vs1 = P.VU.elt<type_usew_t<x>::type>(rs1_num, i); \
-  type_usew_t<x>::type vs2 = P.VU.elt<type_usew_t<x>::type>(rs2_num, i);
-
-#define VX_U_PARAMS(x) \
-  type_usew_t<x>::type &vd = P.VU.elt<type_usew_t<x>::type>(rd_num, i, true); \
-  type_usew_t<x>::type rs1 = (type_usew_t<x>::type)RS1; \
-  type_usew_t<x>::type vs2 = P.VU.elt<type_usew_t<x>::type>(rs2_num, i);
-
-#define VI_U_PARAMS(x) \
-  type_usew_t<x>::type &vd = P.VU.elt<type_usew_t<x>::type>(rd_num, i, true); \
-  type_usew_t<x>::type zimm5 = (type_usew_t<x>::type)insn.v_zimm5(); \
-  type_usew_t<x>::type vs2 = P.VU.elt<type_usew_t<x>::type>(rs2_num, i);
-
-#define VV_PARAMS(x) \
-  type_sew_t<x>::type &vd = P.VU.elt<type_sew_t<x>::type>(rd_num, i, true); \
-  type_sew_t<x>::type vs1 = P.VU.elt<type_sew_t<x>::type>(rs1_num, i); \
-  type_sew_t<x>::type vs2 = P.VU.elt<type_sew_t<x>::type>(rs2_num, i);
-
-#define VX_PARAMS(x) \
-  type_sew_t<x>::type &vd = P.VU.elt<type_sew_t<x>::type>(rd_num, i, true); \
-  type_sew_t<x>::type rs1 = (type_sew_t<x>::type)RS1; \
-  type_sew_t<x>::type vs2 = P.VU.elt<type_sew_t<x>::type>(rs2_num, i);
-
-#define VI_PARAMS(x) \
-  type_sew_t<x>::type &vd = P.VU.elt<type_sew_t<x>::type>(rd_num, i, true); \
-  type_sew_t<x>::type simm5 = (type_sew_t<x>::type)insn.v_simm5(); \
-  type_sew_t<x>::type vs2 = P.VU.elt<type_sew_t<x>::type>(rs2_num, i);
-
-#define XV_PARAMS(x) \
-  type_sew_t<x>::type &vd = P.VU.elt<type_sew_t<x>::type>(rd_num, i, true); \
-  type_usew_t<x>::type vs2 = P.VU.elt<type_usew_t<x>::type>(rs2_num, RS1);
-
-#define VV_UCMP_PARAMS(x) \
-  type_usew_t<x>::type vs1 = P.VU.elt<type_usew_t<x>::type>(rs1_num, i); \
-  type_usew_t<x>::type vs2 = P.VU.elt<type_usew_t<x>::type>(rs2_num, i);
-
-#define VX_UCMP_PARAMS(x) \
-  type_usew_t<x>::type rs1 = (type_usew_t<x>::type)RS1; \
-  type_usew_t<x>::type vs2 = P.VU.elt<type_usew_t<x>::type>(rs2_num, i);
-
-#define VI_UCMP_PARAMS(x) \
-  type_usew_t<x>::type vs2 = P.VU.elt<type_usew_t<x>::type>(rs2_num, i);
-
-#define VV_CMP_PARAMS(x) \
-  type_sew_t<x>::type vs1 = P.VU.elt<type_sew_t<x>::type>(rs1_num, i); \
-  type_sew_t<x>::type vs2 = P.VU.elt<type_sew_t<x>::type>(rs2_num, i);
-
-#define VX_CMP_PARAMS(x) \
-  type_sew_t<x>::type rs1 = (type_sew_t<x>::type)RS1; \
-  type_sew_t<x>::type vs2 = P.VU.elt<type_sew_t<x>::type>(rs2_num, i);
-
-#define VI_CMP_PARAMS(x) \
-  type_sew_t<x>::type simm5 = (type_sew_t<x>::type)insn.v_simm5(); \
-  type_sew_t<x>::type vs2 = P.VU.elt<type_sew_t<x>::type>(rs2_num, i);
-
-#define VI_XI_SLIDEDOWN_PARAMS(x, off) \
-  auto &vd = P.VU.elt<type_sew_t<x>::type>(rd_num, i, true); \
-  auto vs2 = P.VU.elt<type_sew_t<x>::type>(rs2_num, i + off);
-
-#define VI_XI_SLIDEUP_PARAMS(x, offset) \
-  auto &vd = P.VU.elt<type_sew_t<x>::type>(rd_num, i, true); \
-  auto vs2 = P.VU.elt<type_sew_t<x>::type>(rs2_num, i - offset);
-
-#define VI_NSHIFT_PARAMS(sew1, sew2) \
-  auto &vd = P.VU.elt<type_usew_t<sew1>::type>(rd_num, i, true); \
-  auto vs2_u = P.VU.elt<type_usew_t<sew2>::type>(rs2_num, i); \
-  auto vs2 = P.VU.elt<type_sew_t<sew2>::type>(rs2_num, i); \
-  auto zimm5 = (type_usew_t<sew1>::type)insn.v_zimm5();
-
-#define VX_NSHIFT_PARAMS(sew1, sew2) \
-  auto &vd = P.VU.elt<type_usew_t<sew1>::type>(rd_num, i, true); \
-  auto vs2_u = P.VU.elt<type_usew_t<sew2>::type>(rs2_num, i); \
-  auto vs2 = P.VU.elt<type_sew_t<sew2>::type>(rs2_num, i); \
-  auto rs1 = (type_sew_t<sew1>::type)RS1;
-
-#define VV_NSHIFT_PARAMS(sew1, sew2) \
-  auto &vd = P.VU.elt<type_usew_t<sew1>::type>(rd_num, i, true); \
-  auto vs2_u = P.VU.elt<type_usew_t<sew2>::type>(rs2_num, i); \
-  auto vs2 = P.VU.elt<type_sew_t<sew2>::type>(rs2_num, i); \
-  auto vs1 = P.VU.elt<type_sew_t<sew1>::type>(rs1_num, i);
-
-#define XI_CARRY_PARAMS(x) \
-  auto vs2 = P.VU.elt<type_sew_t<x>::type>(rs2_num, i); \
-  auto rs1 = (type_sew_t<x>::type)RS1; \
-  auto simm5 = (type_sew_t<x>::type)insn.v_simm5(); \
-  auto &vd = P.VU.elt<uint64_t>(rd_num, midx, true);
-
-#define VV_CARRY_PARAMS(x) \
-  auto vs2 = P.VU.elt<type_sew_t<x>::type>(rs2_num, i); \
-  auto vs1 = P.VU.elt<type_sew_t<x>::type>(rs1_num, i); \
-  auto &vd = P.VU.elt<uint64_t>(rd_num, midx, true);
-
-#define XI_WITH_CARRY_PARAMS(x) \
-  auto vs2 = P.VU.elt<type_sew_t<x>::type>(rs2_num, i); \
-  auto rs1 = (type_sew_t<x>::type)RS1; \
-  auto simm5 = (type_sew_t<x>::type)insn.v_simm5(); \
-  auto &vd = P.VU.elt<type_sew_t<x>::type>(rd_num, i, true);
-
-#define VV_WITH_CARRY_PARAMS(x) \
-  auto vs2 = P.VU.elt<type_sew_t<x>::type>(rs2_num, i); \
-  auto vs1 = P.VU.elt<type_sew_t<x>::type>(rs1_num, i); \
-  auto &vd = P.VU.elt<type_sew_t<x>::type>(rd_num, i, true);
-
-//
-// vector: integer and masking operation loop
-//
-
-// comparision result to masking register
-#define VI_VV_LOOP_CMP(BODY) \
-  VI_CHECK_MSS(true); \
-  VI_LOOP_CMP_BASE \
-  if (sew == e8){ \
-    VV_CMP_PARAMS(e8); \
-    BODY; \
-  }else if(sew == e16){ \
-    VV_CMP_PARAMS(e16); \
-    BODY; \
-  }else if(sew == e32){ \
-    VV_CMP_PARAMS(e32); \
-    BODY; \
-  }else if(sew == e64){ \
-    VV_CMP_PARAMS(e64); \
-    BODY; \
-  } \
-  VI_LOOP_CMP_END
-
-#define VI_VX_LOOP_CMP(BODY) \
-  VI_CHECK_MSS(false); \
-  VI_LOOP_CMP_BASE \
-  if (sew == e8){ \
-    VX_CMP_PARAMS(e8); \
-    BODY; \
-  }else if(sew == e16){ \
-    VX_CMP_PARAMS(e16); \
-    BODY; \
-  }else if(sew == e32){ \
-    VX_CMP_PARAMS(e32); \
-    BODY; \
-  }else if(sew == e64){ \
-    VX_CMP_PARAMS(e64); \
-    BODY; \
-  } \
-  VI_LOOP_CMP_END
-
-#define VI_VI_LOOP_CMP(BODY) \
-  VI_CHECK_MSS(false); \
-  VI_LOOP_CMP_BASE \
-  if (sew == e8){ \
-    VI_CMP_PARAMS(e8); \
-    BODY; \
-  }else if(sew == e16){ \
-    VI_CMP_PARAMS(e16); \
-    BODY; \
-  }else if(sew == e32){ \
-    VI_CMP_PARAMS(e32); \
-    BODY; \
-  }else if(sew == e64){ \
-    VI_CMP_PARAMS(e64); \
-    BODY; \
-  } \
-  VI_LOOP_CMP_END
-
-#define VI_VV_ULOOP_CMP(BODY) \
-  VI_CHECK_MSS(true); \
-  VI_LOOP_CMP_BASE \
-  if (sew == e8){ \
-    VV_UCMP_PARAMS(e8); \
-    BODY; \
-  }else if(sew == e16){ \
-    VV_UCMP_PARAMS(e16); \
-    BODY; \
-  }else if(sew == e32){ \
-    VV_UCMP_PARAMS(e32); \
-    BODY; \
-  }else if(sew == e64){ \
-    VV_UCMP_PARAMS(e64); \
-    BODY; \
-  } \
-  VI_LOOP_CMP_END
-
-#define VI_VX_ULOOP_CMP(BODY) \
-  VI_CHECK_MSS(false); \
-  VI_LOOP_CMP_BASE \
-  if (sew == e8){ \
-    VX_UCMP_PARAMS(e8); \
-    BODY; \
-  }else if(sew == e16){ \
-    VX_UCMP_PARAMS(e16); \
-    BODY; \
-  }else if(sew == e32){ \
-    VX_UCMP_PARAMS(e32); \
-    BODY; \
-  }else if(sew == e64){ \
-    VX_UCMP_PARAMS(e64); \
-    BODY; \
-  } \
-  VI_LOOP_CMP_END
-
-#define VI_VI_ULOOP_CMP(BODY) \
-  VI_CHECK_MSS(false); \
-  VI_LOOP_CMP_BASE \
-  if (sew == e8){ \
-    VI_UCMP_PARAMS(e8); \
-    BODY; \
-  }else if(sew == e16){ \
-    VI_UCMP_PARAMS(e16); \
-    BODY; \
-  }else if(sew == e32){ \
-    VI_UCMP_PARAMS(e32); \
-    BODY; \
-  }else if(sew == e64){ \
-    VI_UCMP_PARAMS(e64); \
-    BODY; \
-  } \
-  VI_LOOP_CMP_END
-
-// merge and copy loop
-#define VI_VVXI_MERGE_LOOP(BODY) \
-  VI_GENERAL_LOOP_BASE \
-  if (sew == e8){ \
-    VXI_PARAMS(e8); \
-    BODY; \
-  }else if(sew == e16){ \
-    VXI_PARAMS(e16); \
-    BODY; \
-  }else if(sew == e32){ \
-    VXI_PARAMS(e32); \
-    BODY; \
-  }else if(sew == e64){ \
-    VXI_PARAMS(e64); \
-    BODY; \
-  } \
-  VI_LOOP_END 
-
-// reduction loop - signed
-#define VI_LOOP_REDUCTION_BASE(x) \
-  require(x >= e8 && x <= e64); \
-  reg_t vl = P.VU.vl->read();   \
-  reg_t rd_num = insn.rd(); \
-  reg_t rs1_num = insn.rs1(); \
-  reg_t rs2_num = insn.rs2(); \
-  auto &vd_0_des = P.VU.elt<type_sew_t<x>::type>(rd_num, 0, true); \
-  auto vd_0_res = P.VU.elt<type_sew_t<x>::type>(rs1_num, 0); \
-  for (reg_t i=P.VU.vstart->read(); i<vl; ++i){ \
-    VI_LOOP_ELEMENT_SKIP(); \
-    auto vs2 = P.VU.elt<type_sew_t<x>::type>(rs2_num, i); \
-
-#define REDUCTION_LOOP(x, BODY) \
-  VI_LOOP_REDUCTION_BASE(x) \
-  BODY; \
-  VI_LOOP_REDUCTION_END(x)
-
-#define VI_VV_LOOP_REDUCTION(BODY) \
-  VI_CHECK_REDUCTION(false); \
-  reg_t sew = P.VU.vsew; \
-  if (sew == e8) { \
-    REDUCTION_LOOP(e8, BODY) \
-  } else if(sew == e16) { \
-    REDUCTION_LOOP(e16, BODY) \
-  } else if(sew == e32) { \
-    REDUCTION_LOOP(e32, BODY) \
-  } else if(sew == e64) { \
-    REDUCTION_LOOP(e64, BODY) \
-  }
-
-// reduction loop - unsgied
-#define VI_ULOOP_REDUCTION_BASE(x) \
-  require(x >= e8 && x <= e64); \
-  reg_t vl = P.VU.vl->read();   \
-  reg_t rd_num = insn.rd(); \
-  reg_t rs1_num = insn.rs1(); \
-  reg_t rs2_num = insn.rs2(); \
-  auto &vd_0_des = P.VU.elt<type_usew_t<x>::type>(rd_num, 0, true); \
-  auto vd_0_res = P.VU.elt<type_usew_t<x>::type>(rs1_num, 0); \
-  for (reg_t i=P.VU.vstart->read(); i<vl; ++i){ \
-    VI_LOOP_ELEMENT_SKIP(); \
-    auto vs2 = P.VU.elt<type_usew_t<x>::type>(rs2_num, i);
-
-#define REDUCTION_ULOOP(x, BODY) \
-  VI_ULOOP_REDUCTION_BASE(x) \
-  BODY; \
-  VI_LOOP_REDUCTION_END(x)
-
-#define VI_VV_ULOOP_REDUCTION(BODY) \
-  VI_CHECK_REDUCTION(false); \
-  reg_t sew = P.VU.vsew; \
-  if (sew == e8){ \
-    REDUCTION_ULOOP(e8, BODY) \
-  } else if(sew == e16) { \
-    REDUCTION_ULOOP(e16, BODY) \
-  } else if(sew == e32) { \
-    REDUCTION_ULOOP(e32, BODY) \
-  } else if(sew == e64) { \
-    REDUCTION_ULOOP(e64, BODY) \
-  }
-
-
-// genearl VXI signed/unsgied loop
-#define VI_VV_ULOOP(BODY) \
-  VI_CHECK_SSS(true) \
-  VI_LOOP_BASE \
-  if (sew == e8){ \
-    VV_U_PARAMS(e8); \
-    BODY; \
-  }else if(sew == e16){ \
-    VV_U_PARAMS(e16); \
-    BODY; \
-  }else if(sew == e32){ \
-    VV_U_PARAMS(e32); \
-    BODY; \
-  }else if(sew == e64){ \
-    VV_U_PARAMS(e64); \
-    BODY; \
-  } \
-  VI_LOOP_END 
-
-#define VI_VV_LOOP(BODY) \
-  VI_CHECK_SSS(true) \
-  VI_LOOP_BASE \
-  if (sew == e8){ \
-    VV_PARAMS(e8); \
-    BODY; \
-  }else if(sew == e16){ \
-    VV_PARAMS(e16); \
-    BODY; \
-  }else if(sew == e32){ \
-    VV_PARAMS(e32); \
-    BODY; \
-  }else if(sew == e64){ \
-    VV_PARAMS(e64); \
-    BODY; \
-  } \
-  VI_LOOP_END 
-
-#define VI_VX_ULOOP(BODY) \
-  VI_CHECK_SSS(false) \
-  VI_LOOP_BASE \
-  if (sew == e8){ \
-    VX_U_PARAMS(e8); \
-    BODY; \
-  }else if(sew == e16){ \
-    VX_U_PARAMS(e16); \
-    BODY; \
-  }else if(sew == e32){ \
-    VX_U_PARAMS(e32); \
-    BODY; \
-  }else if(sew == e64){ \
-    VX_U_PARAMS(e64); \
-    BODY; \
-  } \
-  VI_LOOP_END 
-
-#define VI_VX_LOOP(BODY) \
-  VI_CHECK_SSS(false) \
-  VI_LOOP_BASE \
-  if (sew == e8){ \
-    VX_PARAMS(e8); \
-    BODY; \
-  }else if(sew == e16){ \
-    VX_PARAMS(e16); \
-    BODY; \
-  }else if(sew == e32){ \
-    VX_PARAMS(e32); \
-    BODY; \
-  }else if(sew == e64){ \
-    VX_PARAMS(e64); \
-    BODY; \
-  } \
-  VI_LOOP_END 
-
-#define VI_VI_ULOOP(BODY) \
-  VI_CHECK_SSS(false) \
-  VI_LOOP_BASE \
-  if (sew == e8){ \
-    VI_U_PARAMS(e8); \
-    BODY; \
-  }else if(sew == e16){ \
-    VI_U_PARAMS(e16); \
-    BODY; \
-  }else if(sew == e32){ \
-    VI_U_PARAMS(e32); \
-    BODY; \
-  }else if(sew == e64){ \
-    VI_U_PARAMS(e64); \
-    BODY; \
-  } \
-  VI_LOOP_END 
-
-#define VI_VI_LOOP(BODY) \
-  VI_CHECK_SSS(false) \
-  VI_LOOP_BASE \
-  if (sew == e8){ \
-    VI_PARAMS(e8); \
-    BODY; \
-  }else if(sew == e16){ \
-    VI_PARAMS(e16); \
-    BODY; \
-  }else if(sew == e32){ \
-    VI_PARAMS(e32); \
-    BODY; \
-  }else if(sew == e64){ \
-    VI_PARAMS(e64); \
-    BODY; \
-  } \
-  VI_LOOP_END 
-
-// narrow operation loop
-#define VI_VV_LOOP_NARROW(BODY) \
-VI_NARROW_CHECK_COMMON; \
-VI_LOOP_BASE \
-if (sew == e8){ \
-  VI_NARROW_SHIFT(e8, e16) \
-  BODY; \
-}else if(sew == e16){ \
-  VI_NARROW_SHIFT(e16, e32) \
-  BODY; \
-}else if(sew == e32){ \
-  VI_NARROW_SHIFT(e32, e64) \
-  BODY; \
-} \
-VI_LOOP_END 
-
-#define VI_NARROW_SHIFT(sew1, sew2) \
-  type_usew_t<sew1>::type &vd = P.VU.elt<type_usew_t<sew1>::type>(rd_num, i, true); \
-  type_usew_t<sew2>::type vs2_u = P.VU.elt<type_usew_t<sew2>::type>(rs2_num, i); \
-  type_usew_t<sew1>::type zimm5 = (type_usew_t<sew1>::type)insn.v_zimm5(); \
-  type_sew_t<sew2>::type vs2 = P.VU.elt<type_sew_t<sew2>::type>(rs2_num, i); \
-  type_sew_t<sew1>::type vs1 = P.VU.elt<type_sew_t<sew1>::type>(rs1_num, i); \
-  type_sew_t<sew1>::type rs1 = (type_sew_t<sew1>::type)RS1; 
-
-#define VI_VVXI_LOOP_NARROW(BODY, is_vs1) \
-  VI_CHECK_SDS(is_vs1); \
-  VI_LOOP_BASE \
-  if (sew == e8){ \
-    VI_NARROW_SHIFT(e8, e16) \
-    BODY; \
-  } else if (sew == e16) { \
-    VI_NARROW_SHIFT(e16, e32) \
-    BODY; \
-  } else if (sew == e32) { \
-    VI_NARROW_SHIFT(e32, e64) \
-    BODY; \
-  } \
-  VI_LOOP_END
-
-#define VI_VI_LOOP_NSHIFT(BODY, is_vs1) \
-  VI_CHECK_SDS(is_vs1); \
-  VI_LOOP_NSHIFT_BASE \
-  if (sew == e8){ \
-    VI_NSHIFT_PARAMS(e8, e16) \
-    BODY; \
-  } else if (sew == e16) { \
-    VI_NSHIFT_PARAMS(e16, e32) \
-    BODY; \
-  } else if (sew == e32) { \
-    VI_NSHIFT_PARAMS(e32, e64) \
-    BODY; \
-  } \
-  VI_LOOP_END
-
-#define VI_VX_LOOP_NSHIFT(BODY, is_vs1) \
-  VI_CHECK_SDS(is_vs1); \
-  VI_LOOP_NSHIFT_BASE \
-  if (sew == e8){ \
-    VX_NSHIFT_PARAMS(e8, e16) \
-    BODY; \
-  } else if (sew == e16) { \
-    VX_NSHIFT_PARAMS(e16, e32) \
-    BODY; \
-  } else if (sew == e32) { \
-    VX_NSHIFT_PARAMS(e32, e64) \
-    BODY; \
-  } \
-  VI_LOOP_END
-
-#define VI_VV_LOOP_NSHIFT(BODY, is_vs1) \
-  VI_CHECK_SDS(is_vs1); \
-  VI_LOOP_NSHIFT_BASE \
-  if (sew == e8){ \
-    VV_NSHIFT_PARAMS(e8, e16) \
-    BODY; \
-  } else if (sew == e16) { \
-    VV_NSHIFT_PARAMS(e16, e32) \
-    BODY; \
-  } else if (sew == e32) { \
-    VV_NSHIFT_PARAMS(e32, e64) \
-    BODY; \
-  } \
-  VI_LOOP_END
-
-// widen operation loop
-#define VI_VV_LOOP_WIDEN(BODY) \
-  VI_LOOP_BASE \
-  if (sew == e8){ \
-    VV_PARAMS(e8); \
-    BODY; \
-  }else if(sew == e16){ \
-    VV_PARAMS(e16); \
-    BODY; \
-  }else if(sew == e32){ \
-    VV_PARAMS(e32); \
-    BODY; \
-  } \
-  VI_LOOP_END
-
-#define VI_VX_LOOP_WIDEN(BODY) \
-  VI_LOOP_BASE \
-  if (sew == e8){ \
-    VX_PARAMS(e8); \
-    BODY; \
-  }else if(sew == e16){ \
-    VX_PARAMS(e16); \
-    BODY; \
-  }else if(sew == e32){ \
-    VX_PARAMS(e32); \
-    BODY; \
-  } \
-  VI_LOOP_END
-
-#define VI_WIDE_OP_AND_ASSIGN(var0, var1, var2, op0, op1, sign) \
-  switch(P.VU.vsew) { \
-  case e8: { \
-    sign##16_t vd_w = P.VU.elt<sign##16_t>(rd_num, i); \
-    P.VU.elt<uint16_t>(rd_num, i, true) = \
-      op1((sign##16_t)(sign##8_t)var0 op0 (sign##16_t)(sign##8_t)var1) + var2; \
-    } \
-    break; \
-  case e16: { \
-    sign##32_t vd_w = P.VU.elt<sign##32_t>(rd_num, i); \
-    P.VU.elt<uint32_t>(rd_num, i, true) = \
-      op1((sign##32_t)(sign##16_t)var0 op0 (sign##32_t)(sign##16_t)var1) + var2; \
-    } \
-    break; \
-  default: { \
-    sign##64_t vd_w = P.VU.elt<sign##64_t>(rd_num, i); \
-    P.VU.elt<uint64_t>(rd_num, i, true) = \
-      op1((sign##64_t)(sign##32_t)var0 op0 (sign##64_t)(sign##32_t)var1) + var2; \
-    } \
-    break; \
-  }
-=======
 #define get_field(reg, mask) \
   (((reg) & (std::remove_cv<decltype(reg)>::type)(mask)) / ((mask) & ~((mask) << 1)))
->>>>>>> 3c5b1bb0
 
 #define set_field(reg, mask, val) \
   (((reg) & ~(std::remove_cv<decltype(reg)>::type)(mask)) | (((std::remove_cv<decltype(reg)>::type)(val) * ((mask) & ~((mask) << 1))) & (std::remove_cv<decltype(reg)>::type)(mask)))
