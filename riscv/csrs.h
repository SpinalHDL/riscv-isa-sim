--- conflicted
+++ resolved
@@ -543,11 +543,6 @@
   // Always returns full 64-bit value
   virtual reg_t read() const noexcept override;
   void bump(const reg_t howmuch) noexcept;
-<<<<<<< HEAD
-  void write_upper_half(const reg_t val) noexcept;
-=======
- protected:
->>>>>>> 3c5b1bb0
   virtual bool unlogged_write(const reg_t val) noexcept override;
  protected:
   virtual reg_t written_value() const noexcept override;
