// See LICENSE for license details.

#include "config.h"
#include "processor.h"
#include "mmu.h"
#include "disasm.h"
#include "decode_macros.h"
#include <cassert>

static void commit_log_reset(processor_t* p)
{
  p->get_state()->log_reg_write.clear();
  p->get_state()->log_mem_read.clear();
  p->get_state()->log_mem_write.clear();
}

static void commit_log_stash_privilege(processor_t* p)
{
  state_t* state = p->get_state();
  state->last_inst_priv = state->prv;
  state->last_inst_xlen = p->get_xlen();
  state->last_inst_flen = p->get_flen();
}

static void commit_log_print_value(FILE *log_file, int width, const void *data)
{
  assert(log_file);

  switch (width) {
    case 8:
      fprintf(log_file, "0x%02" PRIx8, *(const uint8_t *)data);
      break;
    case 16:
      fprintf(log_file, "0x%04" PRIx16, *(const uint16_t *)data);
      break;
    case 32:
      fprintf(log_file, "0x%08" PRIx32, *(const uint32_t *)data);
      break;
    case 64:
      fprintf(log_file, "0x%016" PRIx64, *(const uint64_t *)data);
      break;
    default:
      // max lengh of vector
      if (((width - 1) & width) == 0) {
        const uint64_t *arr = (const uint64_t *)data;

        fprintf(log_file, "0x");
        for (int idx = width / 64 - 1; idx >= 0; --idx) {
          fprintf(log_file, "%016" PRIx64, arr[idx]);
        }
      } else {
        abort();
      }
      break;
  }
}

static void commit_log_print_value(FILE *log_file, int width, uint64_t val)
{
  commit_log_print_value(log_file, width, &val);
}

static void commit_log_print_insn(processor_t *p, reg_t pc, insn_t insn)
{
  FILE *log_file = p->get_log_file();

  auto& reg = p->get_state()->log_reg_write;
  auto& load = p->get_state()->log_mem_read;
  auto& store = p->get_state()->log_mem_write;
  int priv = p->get_state()->last_inst_priv;
  int xlen = p->get_state()->last_inst_xlen;
  int flen = p->get_state()->last_inst_flen;

  // print core id on all lines so it is easy to grep
  fprintf(log_file, "core%4" PRId32 ": ", p->get_id());

  fprintf(log_file, "%1d ", priv);
  commit_log_print_value(log_file, xlen, pc);
  fprintf(log_file, " (");
  commit_log_print_value(log_file, insn.length() * 8, insn.bits());
  fprintf(log_file, ")");
  bool show_vec = false;

  for (auto item : reg) {
    if (item.first == 0)
      continue;

    char prefix = ' ';
    int size;
    int rd = item.first >> 4;
    bool is_vec = false;
    bool is_vreg = false;
    switch (item.first & 0xf) {
    case 0:
      size = xlen;
      prefix = 'x';
      break;
    case 1:
      size = flen;
      prefix = 'f';
      break;
    case 2:
      size = p->VU.VLEN;
      prefix = 'v';
      is_vreg = true;
      break;
    case 3:
      is_vec = true;
      break;
    case 4:
      size = xlen;
      prefix = 'c';
      break;
    default:
      assert("can't been here" && 0);
      break;
    }

    if (!show_vec && (is_vreg || is_vec)) {
        fprintf(log_file, " e%ld %s%ld l%ld",
                (long)p->VU.vsew,
                p->VU.vflmul < 1 ? "mf" : "m",
                p->VU.vflmul < 1 ? (long)(1 / p->VU.vflmul) : (long)p->VU.vflmul,
                (long)p->VU.vl->read());
        show_vec = true;
    }

    if (!is_vec) {
      if (prefix == 'c')
        fprintf(log_file, " c%d_%s ", rd, csr_name(rd));
      else
        fprintf(log_file, " %c%-2d ", prefix, rd);
      if (is_vreg)
        commit_log_print_value(log_file, size, &p->VU.elt<uint8_t>(rd, 0));
      else
        commit_log_print_value(log_file, size, item.second.v);
    }
  }

  for (auto item : load) {
    fprintf(log_file, " mem ");
    commit_log_print_value(log_file, xlen, std::get<0>(item));
  }

  for (auto item : store) {
    fprintf(log_file, " mem ");
    commit_log_print_value(log_file, xlen, std::get<0>(item));
    fprintf(log_file, " ");
    commit_log_print_value(log_file, std::get<2>(item) << 3, std::get<1>(item));
  }
  fprintf(log_file, "\n");
}

inline void processor_t::update_histogram(reg_t pc)
{
  if (histogram_enabled)
    pc_histogram[pc]++;
}

// These two functions are expected to be inlined by the compiler separately in
// the processor_t::step() loop. The logged variant is used in the slow path
static inline reg_t execute_insn_fast(processor_t* p, reg_t pc, insn_fetch_t fetch) {
  return fetch.func(p, fetch.insn, pc);
}
static inline reg_t execute_insn_logged(processor_t* p, reg_t pc, insn_fetch_t fetch)
{
  if (p->get_log_commits_enabled()) {
    commit_log_reset(p);
    commit_log_stash_privilege(p);
  }

  reg_t npc;

  try {
    npc = fetch.func(p, fetch.insn, pc);
    if (npc != PC_SERIALIZE_BEFORE) {
<<<<<<< HEAD

#ifdef RISCV_ENABLE_COMMITLOG
      p->get_state()->last_inst = fetch.insn;
=======
>>>>>>> 3c5b1bb0
      if (p->get_log_commits_enabled()) {
        commit_log_print_insn(p, pc, fetch.insn);
      }
     }
  } catch (wait_for_interrupt_t &t) {
      if (p->get_log_commits_enabled()) {
        commit_log_print_insn(p, pc, fetch.insn);
      }
      throw;
  } catch(mem_trap_t& t) {
      //handle segfault in midlle of vector load/store
      if (p->get_log_commits_enabled()) {
        for (auto item : p->get_state()->log_reg_write) {
          if ((item.first & 3) == 3) {
            commit_log_print_insn(p, pc, fetch.insn);
            break;
          }
        }
      }
      throw;
  } catch(...) {
    throw;
  }
  p->update_histogram(pc);

  return npc;
}

bool processor_t::slow_path()
{
  return debug || state.single_step != state.STEP_NONE || state.debug_mode ||
         log_commits_enabled || histogram_enabled || in_wfi || check_triggers_icount;
}

// fetch/decode/execute loop
void processor_t::step(size_t n)
{
#ifdef RISCV_ENABLE_COMMITLOG
  state.trap_happened = false;
#endif
  if (!state.debug_mode) {
    if (halt_request == HR_REGULAR) {
      enter_debug_mode(DCSR_CAUSE_DEBUGINT, 0);
    } else if (halt_request == HR_GROUP) {
      enter_debug_mode(DCSR_CAUSE_GROUP, 0);
    } else if (state.dcsr->halt) {
      enter_debug_mode(DCSR_CAUSE_HALT, 0);
    }
  }

  while (n > 0) {
    size_t instret = 0;
    reg_t pc = state.pc;
    mmu_t* _mmu = mmu;
    state.prv_changed = false;
    state.v_changed = false;

    #define advance_pc() \
      if (unlikely(invalid_pc(pc))) { \
        switch (pc) { \
          case PC_SERIALIZE_BEFORE: state.serialized = true; break; \
          case PC_SERIALIZE_AFTER: ++instret; break; \
          default: abort(); \
        } \
        pc = state.pc; \
        break; \
      } else { \
        state.pc = pc; \
        instret++; \
      }

    try
    {
      take_pending_interrupt();

      check_if_lpad_required();

      if (unlikely(slow_path()))
      {
        // Main simulation loop, slow path.
        while (instret < n)
        {
          if (unlikely(!state.serialized && state.single_step == state.STEP_STEPPED)) {
            state.single_step = state.STEP_NONE;
            if (!state.debug_mode) {
              enter_debug_mode(DCSR_CAUSE_STEP, 0);
              // enter_debug_mode changed state.pc, so we can't just continue.
              break;
            }
          }

          if (unlikely(state.single_step == state.STEP_STEPPING)) {
            state.single_step = state.STEP_STEPPED;
          }

          if (!state.serialized && check_triggers_icount) {
            auto match = TM.detect_icount_match();
            if (match.has_value()) {
              assert(match->timing == triggers::TIMING_BEFORE);
              throw triggers::matched_t((triggers::operation_t)0, 0, match->action, state.v);
            }
          }

          // debug mode wfis must nop
          if (unlikely(in_wfi && !state.debug_mode)) {
            throw wait_for_interrupt_t();
          }

          in_wfi = false;
          insn_fetch_t fetch = mmu->load_insn(pc);
          if (debug && !state.serialized)
            disasm(fetch.insn);
          pc = execute_insn_logged(this, pc, fetch);
          advance_pc();

          // Resume from debug mode in critical error
          if (state.critical_error && !state.debug_mode) {
            if (state.dcsr->read() & DCSR_CETRIG) {
              enter_debug_mode(DCSR_CAUSE_EXTCAUSE, DCSR_EXTCAUSE_CRITERR);
            } else {
              // Handling of critical error is implementation defined
              // For now just enter debug mode
              enter_debug_mode(DCSR_CAUSE_HALT, 0);
            }
          }
        }
      }
      else while (instret < n)
      {
        // Main simulation loop, fast path.
        for (auto ic_entry = _mmu->access_icache(pc); ; ) {
          auto fetch = ic_entry->data;
          pc = execute_insn_fast(this, pc, fetch);
          ic_entry = ic_entry->next;
          if (unlikely(ic_entry->tag != pc))
            break;
          if (unlikely(instret + 1 == n))
            break;
          instret++;
          state.pc = pc;
        }

        advance_pc();
      }
      state.commit_count += 1;
    }
    catch(trap_t& t)
    {
      take_trap(t, pc);
      n = instret;

      // If critical error then enter debug mode critical error trigger enabled
      if (state.critical_error) {
        if (state.dcsr->read() & DCSR_CETRIG) {
          enter_debug_mode(DCSR_CAUSE_EXTCAUSE, DCSR_EXTCAUSE_CRITERR);
        } else {
          // Handling of critical error is implementation defined
          // For now just enter debug mode
          enter_debug_mode(DCSR_CAUSE_HALT, 0);
        }
      }
      // Trigger action takes priority over single step
      auto match = TM.detect_trap_match(t);
      if (match.has_value())
        take_trigger_action(match->action, 0, state.pc, 0);
      else if (unlikely(state.single_step == state.STEP_STEPPED)) {
        state.single_step = state.STEP_NONE;
        enter_debug_mode(DCSR_CAUSE_STEP, 0);
      }
    }
    catch (triggers::matched_t& t)
    {
      if (mmu->matched_trigger) {
        delete mmu->matched_trigger;
        mmu->matched_trigger = NULL;
      }
      take_trigger_action(t.action, t.address, pc, t.gva);
    }
    catch(trap_debug_mode&)
    {
      enter_debug_mode(DCSR_CAUSE_SWBP, 0);
    }
    catch (wait_for_interrupt_t &t)
    {
      // Return to the outer simulation loop, which gives other devices/harts a
      // chance to generate interrupts.
      //
      // In the debug ROM this prevents us from wasting time looping, but also
      // allows us to switch to other threads only once per idle loop in case
      // there is activity.
      n = ++instret;
      in_wfi = true;
    }

    state.minstret->bump(instret);

    // Model a hart whose CPI is 1.
    state.mcycle->bump(instret);

    n -= instret;
  }
}<|MERGE_RESOLUTION|>--- conflicted
+++ resolved
@@ -174,12 +174,7 @@
   try {
     npc = fetch.func(p, fetch.insn, pc);
     if (npc != PC_SERIALIZE_BEFORE) {
-<<<<<<< HEAD
-
-#ifdef RISCV_ENABLE_COMMITLOG
       p->get_state()->last_inst = fetch.insn;
-=======
->>>>>>> 3c5b1bb0
       if (p->get_log_commits_enabled()) {
         commit_log_print_insn(p, pc, fetch.insn);
       }
@@ -217,9 +212,6 @@
 // fetch/decode/execute loop
 void processor_t::step(size_t n)
 {
-#ifdef RISCV_ENABLE_COMMITLOG
-  state.trap_happened = false;
-#endif
   if (!state.debug_mode) {
     if (halt_request == HR_REGULAR) {
       enter_debug_mode(DCSR_CAUSE_DEBUGINT, 0);
