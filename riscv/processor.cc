--- conflicted
+++ resolved
@@ -80,11 +80,6 @@
   set_impl(IMPL_MMU_VMID, true);
 
   reset();
-  if(get_flen() == 32){
-	  for(int i = 0;i < 32;i++){
-		  state.FPR.write(i,freg(f32(0)));
-	  }
-  }
 }
 
 processor_t::~processor_t()
@@ -146,201 +141,10 @@
   XPR.reset();
   FPR.reset();
 
-<<<<<<< HEAD
-  // This assumes xlen is always max_xlen, which is true today (see
-  // mstatus_csr_t::unlogged_write()):
-  auto xlen = proc->get_max_xlen();
-
-  prv = PRV_M;
-  v = false;
-  csrmap[CSR_MISA] = misa = std::make_shared<misa_csr_t>(proc, CSR_MISA, max_isa);
-  csrmap[CSR_MSTATUS] = mstatus = std::make_shared<mstatus_csr_t>(proc, CSR_MSTATUS);
-  if (xlen == 32) csrmap[CSR_MSTATUSH] = std::make_shared<mstatush_csr_t>(proc, CSR_MSTATUSH, mstatus);
-  csrmap[CSR_MEPC] = mepc = std::make_shared<epc_csr_t>(proc, CSR_MEPC);
-  csrmap[CSR_MTVAL] = mtval = std::make_shared<basic_csr_t>(proc, CSR_MTVAL, 0);
-  csrmap[CSR_MSCRATCH] = std::make_shared<basic_csr_t>(proc, CSR_MSCRATCH, 0);
-  csrmap[0x800] = std::make_shared<basic_csr_t>(proc, 0x800, 0);
-  csrmap[0x802] = std::make_shared<basic_csr_t>(proc, 0x801, 0);
-  csrmap[0x801] = std::make_shared<basic_csr_t>(proc, 0x802, 0);
-  csrmap[CSR_MTVEC] = mtvec = std::make_shared<tvec_csr_t>(proc, CSR_MTVEC);
-  csrmap[CSR_MCAUSE] = mcause = std::make_shared<cause_csr_t>(proc, CSR_MCAUSE);
-  csrmap[CSR_MINSTRET] = minstret = std::make_shared<minstret_csr_t>(proc, CSR_MINSTRET);
-  csrmap[CSR_MCYCLE] = std::make_shared<proxy_csr_t>(proc, CSR_MCYCLE, minstret);
-  csrmap[CSR_INSTRET] = std::make_shared<counter_proxy_csr_t>(proc, CSR_INSTRET, minstret);
-  csrmap[CSR_CYCLE] = std::make_shared<counter_proxy_csr_t>(proc, CSR_CYCLE, minstret);
-  if (xlen == 32) {
-    minstreth_csr_t_p minstreth;
-    csrmap[CSR_MINSTRETH] = minstreth = std::make_shared<minstreth_csr_t>(proc, CSR_MINSTRETH, minstret);
-    csrmap[CSR_MCYCLEH] = std::make_shared<proxy_csr_t>(proc, CSR_MCYCLEH, minstreth);
-    csrmap[CSR_INSTRETH] = std::make_shared<counter_proxy_csr_t>(proc, CSR_INSTRETH, minstreth);
-    csrmap[CSR_CYCLEH] = std::make_shared<counter_proxy_csr_t>(proc, CSR_CYCLEH, minstreth);
-  }
-  for (reg_t i=3; i<=31; ++i) {
-    const reg_t which_mevent = CSR_MHPMEVENT3 + i - 3;
-    const reg_t which_mcounter = CSR_MHPMCOUNTER3 + i - 3;
-    const reg_t which_mcounterh = CSR_MHPMCOUNTER3H + i - 3;
-    const reg_t which_counter = CSR_HPMCOUNTER3 + i - 3;
-    const reg_t which_counterh = CSR_HPMCOUNTER3H + i - 3;
-    auto mevent = std::make_shared<basic_csr_t>(proc, which_mevent, 0);
-    auto mcounter = std::make_shared<basic_csr_t>(proc, which_mcounter, 0);
-    auto counter = std::make_shared<counter_proxy_csr_t>(proc, which_counter, mcounter);
-    csrmap[which_mevent] = mevent;
-    csrmap[which_mcounter] = mcounter;
-    csrmap[which_counter] = counter;
-    if (xlen == 32) {
-      auto mcounterh = std::make_shared<const_csr_t>(proc, which_mcounterh, 0);
-      auto counterh = std::make_shared<counter_proxy_csr_t>(proc, which_counterh, mcounterh);
-      csrmap[which_mcounterh] = mcounterh;
-      csrmap[which_counterh] = counterh;
-    }
-  }
-  csrmap[CSR_MCOUNTINHIBIT] = std::make_shared<const_csr_t>(proc, CSR_MCOUNTINHIBIT, 0);
-  csrmap[CSR_MIE] = mie = std::make_shared<mie_csr_t>(proc, CSR_MIE);
-  csrmap[CSR_MIP] = mip = std::make_shared<mip_csr_t>(proc, CSR_MIP);
-  auto sip_sie_accr = std::make_shared<generic_int_accessor_t>(this,
-                                                               ~MIP_HS_MASK,  // read_mask
-                                                               MIP_SSIP,      // ip_write_mask
-                                                               ~MIP_HS_MASK,  // ie_write_mask
-                                                               true,          // mask_mideleg
-                                                               false,         // mask_hideleg
-                                                               0);            // shiftamt
-
-  auto hip_hie_accr = std::make_shared<generic_int_accessor_t>(this,
-                                                               MIP_HS_MASK,   // read_mask
-                                                               MIP_VSSIP,     // ip_write_mask
-                                                               MIP_HS_MASK,   // ie_write_mask
-                                                               false,         // mask_mideleg
-                                                               false,         // mask_hideleg
-                                                               0);
-
-  auto hvip_accr = std::make_shared<generic_int_accessor_t>(this,
-                                                            MIP_VS_MASK,   // read_mask
-                                                            MIP_VS_MASK,   // ip_write_mask
-                                                            MIP_VS_MASK,   // ie_write_mask
-                                                            false,         // mask_mideleg
-                                                            false,         // mask_hideleg
-                                                            0);            // shiftamt
-
-  auto vsip_vsie_accr = std::make_shared<generic_int_accessor_t>(this,
-                                                                 MIP_VS_MASK,   // read_mask
-                                                                 MIP_VSSIP,     // ip_write_mask
-                                                                 MIP_VS_MASK,   // ie_write_mask
-                                                                 false,         // mask_mideleg
-                                                                 true,          // mask_hideleg
-                                                                 1);            // shiftamt
-
-  auto nonvirtual_sip = std::make_shared<mip_proxy_csr_t>(proc, CSR_SIP, sip_sie_accr);
-  auto vsip = std::make_shared<mip_proxy_csr_t>(proc, CSR_VSIP, vsip_vsie_accr);
-  csrmap[CSR_VSIP] = vsip;
-  csrmap[CSR_SIP] = std::make_shared<virtualized_csr_t>(proc, nonvirtual_sip, vsip);
-  csrmap[CSR_HIP] = std::make_shared<mip_proxy_csr_t>(proc, CSR_HIP, hip_hie_accr);
-  csrmap[CSR_HVIP] = std::make_shared<mip_proxy_csr_t>(proc, CSR_HVIP, hvip_accr);
-
-  auto nonvirtual_sie = std::make_shared<mie_proxy_csr_t>(proc, CSR_SIE, sip_sie_accr);
-  auto vsie = std::make_shared<mie_proxy_csr_t>(proc, CSR_VSIE, vsip_vsie_accr);
-  csrmap[CSR_VSIE] = vsie;
-  csrmap[CSR_SIE] = std::make_shared<virtualized_csr_t>(proc, nonvirtual_sie, vsie);
-  csrmap[CSR_HIE] = std::make_shared<mie_proxy_csr_t>(proc, CSR_HIE, hip_hie_accr);
-
-  csrmap[CSR_MEDELEG] = medeleg = std::make_shared<medeleg_csr_t>(proc, CSR_MEDELEG);
-  csrmap[CSR_MIDELEG] = mideleg = std::make_shared<mideleg_csr_t>(proc, CSR_MIDELEG);
-  const reg_t counteren_mask = 0xffffffffULL;
-  mcounteren = std::make_shared<masked_csr_t>(proc, CSR_MCOUNTEREN, counteren_mask, 0);
-  if (proc->extension_enabled_const('U')) csrmap[CSR_MCOUNTEREN] = mcounteren;
-  csrmap[CSR_SCOUNTEREN] = scounteren = std::make_shared<masked_csr_t>(proc, CSR_SCOUNTEREN, counteren_mask, 0);
-  auto nonvirtual_sepc = std::make_shared<epc_csr_t>(proc, CSR_SEPC);
-  csrmap[CSR_VSEPC] = vsepc = std::make_shared<epc_csr_t>(proc, CSR_VSEPC);
-  csrmap[CSR_SEPC] = sepc = std::make_shared<virtualized_csr_t>(proc, nonvirtual_sepc, vsepc);
-  auto nonvirtual_stval = std::make_shared<basic_csr_t>(proc, CSR_STVAL, 0);
-  csrmap[CSR_VSTVAL] = vstval = std::make_shared<basic_csr_t>(proc, CSR_VSTVAL, 0);
-  csrmap[CSR_STVAL] = stval = std::make_shared<virtualized_csr_t>(proc, nonvirtual_stval, vstval);
-  auto sscratch = std::make_shared<basic_csr_t>(proc, CSR_SSCRATCH, 0);
-  auto vsscratch = std::make_shared<basic_csr_t>(proc, CSR_VSSCRATCH, 0);
-  // Note: if max_isa does not include H, we don't really need this virtualized_csr_t at all (though it doesn't hurt):
-  csrmap[CSR_SSCRATCH] = std::make_shared<virtualized_csr_t>(proc, sscratch, vsscratch);
-  csrmap[CSR_VSSCRATCH] = vsscratch;
-  auto nonvirtual_stvec = std::make_shared<tvec_csr_t>(proc, CSR_STVEC);
-  csrmap[CSR_VSTVEC] = vstvec = std::make_shared<tvec_csr_t>(proc, CSR_VSTVEC);
-  csrmap[CSR_STVEC] = stvec = std::make_shared<virtualized_csr_t>(proc, nonvirtual_stvec, vstvec);
-  auto nonvirtual_satp = std::make_shared<satp_csr_t>(proc, CSR_SATP);
-  csrmap[CSR_VSATP] = vsatp = std::make_shared<base_atp_csr_t>(proc, CSR_VSATP);
-  csrmap[CSR_SATP] = satp = std::make_shared<virtualized_satp_csr_t>(proc, nonvirtual_satp, vsatp);
-  auto nonvirtual_scause = std::make_shared<cause_csr_t>(proc, CSR_SCAUSE);
-  csrmap[CSR_VSCAUSE] = vscause = std::make_shared<cause_csr_t>(proc, CSR_VSCAUSE);
-  csrmap[CSR_SCAUSE] = scause = std::make_shared<virtualized_csr_t>(proc, nonvirtual_scause, vscause);
-  csrmap[CSR_MTVAL2] = mtval2 = std::make_shared<hypervisor_csr_t>(proc, CSR_MTVAL2);
-  csrmap[CSR_MTINST] = mtinst = std::make_shared<hypervisor_csr_t>(proc, CSR_MTINST);
-  const reg_t hstatus_init = set_field((reg_t)0, HSTATUS_VSXL, xlen_to_uxl(proc->get_const_xlen()));
-  const reg_t hstatus_mask = HSTATUS_VTSR | HSTATUS_VTW
-    | (proc->supports_impl(IMPL_MMU) ? HSTATUS_VTVM : 0)
-    | HSTATUS_HU | HSTATUS_SPVP | HSTATUS_SPV | HSTATUS_GVA;
-  csrmap[CSR_HSTATUS] = hstatus = std::make_shared<masked_csr_t>(proc, CSR_HSTATUS, hstatus_mask, hstatus_init);
-  csrmap[CSR_HGEIE] = std::make_shared<const_csr_t>(proc, CSR_HGEIE, 0);
-  csrmap[CSR_HGEIP] = std::make_shared<const_csr_t>(proc, CSR_HGEIP, 0);
-  csrmap[CSR_HIDELEG] = hideleg = std::make_shared<masked_csr_t>(proc, CSR_HIDELEG, MIP_VS_MASK, 0);
-  const reg_t hedeleg_mask =
-    (1 << CAUSE_MISALIGNED_FETCH) |
-    (1 << CAUSE_FETCH_ACCESS) |
-    (1 << CAUSE_ILLEGAL_INSTRUCTION) |
-    (1 << CAUSE_BREAKPOINT) |
-    (1 << CAUSE_MISALIGNED_LOAD) |
-    (1 << CAUSE_LOAD_ACCESS) |
-    (1 << CAUSE_MISALIGNED_STORE) |
-    (1 << CAUSE_STORE_ACCESS) |
-    (1 << CAUSE_USER_ECALL) |
-    (1 << CAUSE_FETCH_PAGE_FAULT) |
-    (1 << CAUSE_LOAD_PAGE_FAULT) |
-    (1 << CAUSE_STORE_PAGE_FAULT);
-  csrmap[CSR_HEDELEG] = hedeleg = std::make_shared<masked_csr_t>(proc, CSR_HEDELEG, hedeleg_mask, 0);
-  csrmap[CSR_HCOUNTEREN] = hcounteren = std::make_shared<masked_csr_t>(proc, CSR_HCOUNTEREN, counteren_mask, 0);
-  csrmap[CSR_HTVAL] = htval = std::make_shared<basic_csr_t>(proc, CSR_HTVAL, 0);
-  csrmap[CSR_HTINST] = htinst = std::make_shared<basic_csr_t>(proc, CSR_HTINST, 0);
-  csrmap[CSR_HGATP] = hgatp = std::make_shared<hgatp_csr_t>(proc, CSR_HGATP);
-  auto nonvirtual_sstatus = std::make_shared<sstatus_proxy_csr_t>(proc, CSR_SSTATUS, mstatus);
-  csrmap[CSR_VSSTATUS] = vsstatus = std::make_shared<vsstatus_csr_t>(proc, CSR_VSSTATUS);
-  csrmap[CSR_SSTATUS] = sstatus = std::make_shared<sstatus_csr_t>(proc, nonvirtual_sstatus, vsstatus);
-
-  csrmap[CSR_DPC] = dpc = std::make_shared<dpc_csr_t>(proc, CSR_DPC);
-  csrmap[CSR_DSCRATCH0] = std::make_shared<debug_mode_csr_t>(proc, CSR_DSCRATCH0);
-  csrmap[CSR_DSCRATCH1] = std::make_shared<debug_mode_csr_t>(proc, CSR_DSCRATCH1);
-  csrmap[CSR_DCSR] = dcsr = std::make_shared<dcsr_csr_t>(proc, CSR_DCSR);
-
-  csrmap[CSR_TSELECT] = tselect = std::make_shared<tselect_csr_t>(proc, CSR_TSELECT);
-  memset(this->mcontrol, 0, sizeof(this->mcontrol));
-  for (auto &item : mcontrol)
-    item.type = 2;
-
-  csrmap[CSR_TDATA1] = std::make_shared<tdata1_csr_t>(proc, CSR_TDATA1);
-  csrmap[CSR_TDATA2] = tdata2 = std::make_shared<tdata2_csr_t>(proc, CSR_TDATA2, num_triggers);
-  csrmap[CSR_TDATA3] = std::make_shared<const_csr_t>(proc, CSR_TDATA3, 0);
-  debug_mode = false;
-  single_step = STEP_NONE;
-
-  for (int i=0; i < max_pmp; ++i) {
-    csrmap[CSR_PMPADDR0 + i] = pmpaddr[i] = std::make_shared<pmpaddr_csr_t>(proc, CSR_PMPADDR0 + i);
-  }
-  for (int i=0; i < max_pmp; i += xlen/8) {
-    reg_t addr = CSR_PMPCFG0 + i/4;
-    csrmap[addr] = std::make_shared<pmpcfg_csr_t>(proc, addr);
-  }
-
-  csrmap[CSR_FFLAGS] = fflags = std::make_shared<float_csr_t>(proc, CSR_FFLAGS, FSR_AEXC >> FSR_AEXC_SHIFT, 0);
-  csrmap[CSR_FRM] = frm = std::make_shared<float_csr_t>(proc, CSR_FRM, FSR_RD >> FSR_RD_SHIFT, 0);
-  assert(FSR_AEXC_SHIFT == 0);  // composite_csr_t assumes fflags begins at bit 0
-  csrmap[CSR_FCSR] = std::make_shared<composite_csr_t>(proc, CSR_FCSR, frm, fflags, FSR_RD_SHIFT);
-
-  csrmap[CSR_SEED] = std::make_shared<seed_csr_t>(proc, CSR_SEED);
-
-  csrmap[CSR_MARCHID] = std::make_shared<const_csr_t>(proc, CSR_MARCHID, 5);
-  csrmap[CSR_MIMPID] = std::make_shared<const_csr_t>(proc, CSR_MIMPID, 0);
-  csrmap[CSR_MVENDORID] = std::make_shared<const_csr_t>(proc, CSR_MVENDORID, 0);
-  csrmap[CSR_MHARTID] = std::make_shared<const_csr_t>(proc, CSR_MHARTID, proc->get_id());
-=======
   prv = prev_prv = PRV_M;
   v = prev_v = false;
   prv_changed = false;
   v_changed = false;
->>>>>>> 3c5b1bb0
 
   serialized = false;
   debug_mode = false;
@@ -377,14 +181,10 @@
 {
   log_commits_enabled = true;
 }
-<<<<<<< HEAD
 void processor_t::disable_log_commits()
 {
   log_commits_enabled = false;
 }
-#endif
-=======
->>>>>>> 3c5b1bb0
 
 void processor_t::reset()
 {
@@ -599,12 +399,8 @@
 
 void processor_t::debug_output_log(std::stringstream *s)
 {
-<<<<<<< HEAD
   if(!get_log_commits_enabled()) return;
-  if (log_file==stderr) {
-=======
   if (log_file == stderr) {
->>>>>>> 3c5b1bb0
     std::ostream out(sout_.rdbuf());
     out << s->str(); // handles command line options -d -s -l
   } else {
@@ -641,19 +437,14 @@
   reg_t vsdeleg, hsdeleg;
   reg_t bit = t.cause();
   bool curr_virt = state.v;
-<<<<<<< HEAD
-  bool interrupt = (bit & ((reg_t)1 << (max_xlen-1))) != 0;
-#ifdef RISCV_ENABLE_COMMITLOG
+  const reg_t interrupt_bit = (reg_t)1 << (max_xlen - 1);
+  bool interrupt = (bit & interrupt_bit) != 0;
+  bool supv_double_trap = false;
+
   state.trap_happened = true;
   state.trap_interrupt = interrupt;
   state.trap_code = bit & 0x7FFFFFFF;
-#endif
-
-=======
-  const reg_t interrupt_bit = (reg_t)1 << (max_xlen - 1);
-  bool interrupt = (bit & interrupt_bit) != 0;
-  bool supv_double_trap = false;
->>>>>>> 3c5b1bb0
+
   if (interrupt) {
     vsdeleg = (curr_virt && state.prv <= PRV_S) ? state.hideleg->read() : 0;
     hsdeleg = (state.prv <= PRV_S) ? state.mideleg->read() : 0;
