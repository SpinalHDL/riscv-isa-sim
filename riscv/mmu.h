// See LICENSE for license details.

#ifndef _RISCV_MMU_H
#define _RISCV_MMU_H

#include "decode.h"
#include "trap.h"
#include "common.h"
#include "simif.h"
#include "processor.h"
#include "memtracer.h"
#include "../fesvr/byteorder.h"
#include "triggers.h"
#include "cfg.h"
#include <stdlib.h>
#include <vector>

// virtual memory configuration
#define PGSHIFT 12
const reg_t PGSIZE = 1 << PGSHIFT;
const reg_t PGMASK = ~(PGSIZE-1);
#define MAX_PADDR_BITS 64

struct insn_fetch_t
{
  insn_func_t func;
  insn_t insn;
};

struct icache_entry_t {
  reg_t tag;
  struct icache_entry_t* next;
  insn_fetch_t data;
};

struct tlb_entry_t {
  char* host_offset;
  reg_t target_offset;
};

struct xlate_flags_t {
<<<<<<< HEAD
  // Existing constructors
  xlate_flags_t()
      : forced_virt(false), hlvx(false), lr(false), ss_access(false) {}
=======
  const bool forced_virt : 1 {false};
  const bool hlvx : 1 {false};
  const bool lr : 1 {false};
  const bool ss_access : 1 {false};
  const bool clean_inval : 1 {false};
>>>>>>> 061a6eaf

  xlate_flags_t(bool forced_virt, bool hlvx, bool lr, bool ss_access)
      : forced_virt(forced_virt), hlvx(hlvx), lr(lr), ss_access(ss_access) {}

  xlate_flags_t(std::initializer_list<bool> list) {
      auto it = list.begin();
      forced_virt = (it != list.end()) ? *it++ : false;
      hlvx = (it != list.end()) ? *it++ : false;
      lr = (it != list.end()) ? *it++ : false;
      ss_access = (it != list.end()) ? *it++ : false;
  }

  // Method for checking if access is special
  bool is_special_access() const {
<<<<<<< HEAD
      return forced_virt || hlvx || lr || ss_access;
  }
  // Static methods added for easy instance creation
  static xlate_flags_t with_lr() {
      return xlate_flags_t(false, false, true, false); // lr=true
=======
    return forced_virt || hlvx || lr || ss_access || clean_inval;
>>>>>>> 061a6eaf
  }
  static xlate_flags_t with_fv() {
      return xlate_flags_t(true, false, false, false); // forced_virt=true
  }
  static xlate_flags_t with_fv_hlvx() {
      return xlate_flags_t(true, true, false, false); // orced_virt=true, hlvx=true
  }

  // Bits fields
  bool forced_virt : 1;
  bool hlvx : 1;
  bool lr : 1;
  bool ss_access : 1;
};

struct mem_access_info_t {
  const reg_t vaddr;
  const reg_t transformed_vaddr;
  const reg_t effective_priv;
  const bool effective_virt;
  const xlate_flags_t flags;
  const access_type type;

  mem_access_info_t split_misaligned_access(reg_t offset) const {
    return {vaddr + offset, transformed_vaddr + offset, effective_priv, effective_virt, flags, type};
  }
};

void throw_access_exception(bool virt, reg_t addr, access_type type);

// this class implements a processor's port into the virtual memory system.
// an MMU and instruction cache are maintained for simulator performance.
class mmu_t
{
private:
  std::map<reg_t, reg_t> alloc_cache;
  std::vector<std::pair<reg_t, reg_t >> addr_tbl;

  reg_t get_pmlen(bool effective_virt, reg_t effective_priv, xlate_flags_t flags) const;
  mem_access_info_t generate_access_info(reg_t addr, access_type type, xlate_flags_t xlate_flags);

public:
  mmu_t(simif_t* sim, endianness_t endianness, processor_t* proc);
  ~mmu_t();
  
  bool  fault_fetch = false;
  bool  fault_load = false;
  bool  fault_store = false;
  reg_t fault_address;

  template<typename T>
  T ALWAYS_INLINE load(reg_t addr, xlate_flags_t xlate_flags = {}) {
    target_endian<T> res;
    reg_t vpn = addr >> PGSHIFT;
    bool aligned = (addr & (sizeof(T) - 1)) == 0;
    bool tlb_hit = tlb_load_tag[vpn % TLB_ENTRIES] == vpn;

    if (likely(!xlate_flags.is_special_access() && aligned && tlb_hit)) {
      res = *(target_endian<T>*)(tlb_data[vpn % TLB_ENTRIES].host_offset + addr);
    } else {
      load_slow_path(addr, sizeof(T), (uint8_t*)&res, xlate_flags);
    }

    if (unlikely(proc && proc->get_log_commits_enabled()))
      proc->state.log_mem_read.push_back(std::make_tuple(addr, 0, sizeof(T)));

    return from_target(res);
  }

  template<typename T>
  T load_reserved(reg_t addr) {
    return load<T>(addr, xlate_flags_t::with_lr());
  }

  template<typename T>
  T guest_load(reg_t addr) {
    return load<T>(addr, xlate_flags_t::with_fv());
  }

  template<typename T>
  T guest_load_x(reg_t addr) {
    return load<T>(addr, xlate_flags_t::with_fv_hlvx());
  }

  // shadow stack load
  template<typename T>
  T ss_load(reg_t addr) {
    if ((addr & (sizeof(T) - 1)) != 0)
      throw trap_store_access_fault((proc) ? proc->state.v : false, addr, 0, 0);
    return load<T>(addr, {.forced_virt=false, .hlvx=false, .lr=false, .ss_access=true});
  }

  template<typename T>
  void ALWAYS_INLINE store(reg_t addr, T val, xlate_flags_t xlate_flags = {}) {
    reg_t vpn = addr >> PGSHIFT;
    bool aligned = (addr & (sizeof(T) - 1)) == 0;
    bool tlb_hit = tlb_store_tag[vpn % TLB_ENTRIES] == vpn;

    if (!xlate_flags.is_special_access() && likely(aligned && tlb_hit)) {
      *(target_endian<T>*)(tlb_data[vpn % TLB_ENTRIES].host_offset + addr) = to_target(val);
    } else {
      target_endian<T> target_val = to_target(val);
      store_slow_path(addr, sizeof(T), (const uint8_t*)&target_val, xlate_flags, true, false);
    }

    if (unlikely(proc && proc->get_log_commits_enabled()))
      proc->state.log_mem_write.push_back(std::make_tuple(addr, val, sizeof(T)));
  }

  template<typename T>
  void guest_store(reg_t addr, T val) {
    store(addr, val, xlate_flags_t::with_fv());
  }

  // shadow stack store
  template<typename T>
  void ss_store(reg_t addr, T val) {
    if ((addr & (sizeof(T) - 1)) != 0)
      throw trap_store_access_fault((proc) ? proc->state.v : false, addr, 0, 0);
    store<T>(addr, val, {.forced_virt=false, .hlvx=false, .lr=false, .ss_access=true});
  }

  // AMO/Zicbom faults should be reported as store faults
  #define convert_load_traps_to_store_traps(BODY) \
    try { \
      BODY \
    } catch (trap_load_address_misaligned& t) { \
      /* Misaligned fault will not be triggered by Zicbom */ \
      throw trap_store_address_misaligned(t.has_gva(), t.get_tval(), t.get_tval2(), t.get_tinst()); \
    } catch (trap_load_page_fault& t) { \
      throw trap_store_page_fault(t.has_gva(), t.get_tval(), t.get_tval2(), t.get_tinst()); \
    } catch (trap_load_access_fault& t) { \
      throw trap_store_access_fault(t.has_gva(), t.get_tval(), t.get_tval2(), t.get_tinst()); \
    } catch (trap_load_guest_page_fault& t) { \
      throw trap_store_guest_page_fault(t.get_tval(), t.get_tval2(), t.get_tinst()); \
    }

  // template for functions that perform an atomic memory operation
  template<typename T, typename op>
  T amo(reg_t addr, op f) {
    convert_load_traps_to_store_traps({
      store_slow_path(addr, sizeof(T), nullptr, {}, false, true);
      auto lhs = load<T>(addr);
      store<T>(addr, f(lhs));
      return lhs;
    })
  }

  // for shadow stack amoswap
  template<typename T>
  T ssamoswap(reg_t addr, reg_t value) {
      bool forced_virt = false;
      bool hlvx = false;
      bool lr = false;
      bool ss_access = true;
      store_slow_path(addr, sizeof(T), nullptr, xlate_flags_t(forced_virt, hlvx, lr, ss_access), false, true);
      auto data = load<T>(addr, {forced_virt, hlvx, lr, ss_access});
      store<T>(addr, value, {forced_virt, hlvx, lr, ss_access});
      return data;
  }

  template<typename T>
  T amo_compare_and_swap(reg_t addr, T comp, T swap) {
    convert_load_traps_to_store_traps({
      store_slow_path(addr, sizeof(T), nullptr, {}, false, true);
      auto lhs = load<T>(addr);
      if (lhs == comp)
        store<T>(addr, swap);
      return lhs;
    })
  }

  void store_float128(reg_t addr, float128_t val)
  {
    if (unlikely(addr & (sizeof(float128_t)-1)) && !is_misaligned_enabled()) {
      throw trap_store_address_misaligned((proc) ? proc->state.v : false, addr, 0, 0);
    }

    store<uint64_t>(addr, val.v[0]);
    store<uint64_t>(addr + 8, val.v[1]);
  }

  float128_t load_float128(reg_t addr)
  {
    if (unlikely(addr & (sizeof(float128_t)-1)) && !is_misaligned_enabled()) {
      throw trap_load_address_misaligned((proc) ? proc->state.v : false, addr, 0, 0);
    }

    return (float128_t){load<uint64_t>(addr), load<uint64_t>(addr + 8)};
  }

  void cbo_zero(reg_t addr) {
    auto access_info = generate_access_info(addr, STORE, {});
    reg_t transformed_addr = access_info.transformed_vaddr;

    auto base = transformed_addr & ~(blocksz - 1);
    for (size_t offset = 0; offset < blocksz; offset += 1) {
      check_triggers(triggers::OPERATION_STORE, base + offset, false, transformed_addr, NullOpt);
      store<uint8_t>(base + offset, 0);
    }
  }

  void clean_inval(reg_t addr, bool clean, bool inval) {
    auto access_info = generate_access_info(addr, LOAD, {.clean_inval = true});
    reg_t transformed_addr = access_info.transformed_vaddr;

    auto base = transformed_addr & ~(blocksz - 1);
    for (size_t offset = 0; offset < blocksz; offset += 1)
      check_triggers(triggers::OPERATION_STORE, base + offset, false, transformed_addr, NullOpt);
    convert_load_traps_to_store_traps({
      const reg_t paddr = translate(access_info, 1);
      if (sim->reservable(paddr)) {
        if (tracer.interested_in_range(paddr, paddr + PGSIZE, LOAD))
          tracer.clean_invalidate(paddr, blocksz, clean, inval);
      } else {
        throw trap_store_access_fault((proc) ? proc->state.v : false, transformed_addr, 0, 0);
      }
    })
  }

  inline void yield_load_reservation()
  {
    load_reservation_address = (reg_t)-1;
  }

  inline bool check_load_reservation(reg_t vaddr, size_t size)
  {
    if (vaddr & (size-1)) {
      // Raise either access fault or misaligned exception
      store_slow_path(vaddr, size, nullptr, {}, false, true);
    }

    reg_t paddr = translate(generate_access_info(vaddr, STORE, {}), 1);
    if (!sim->reservable(paddr))
      return load_reservation_address == paddr;
    else
      throw trap_store_access_fault((proc) ? proc->state.v : false, vaddr, 0, 0);
  }

  template<typename T>
  bool store_conditional(reg_t addr, T val)
  {
    bool have_reservation = check_load_reservation(addr, sizeof(T));

    if (have_reservation)
      store(addr, val);

    yield_load_reservation();

    return have_reservation;
  }

  static const reg_t ICACHE_ENTRIES = 1024;

  inline size_t icache_index(reg_t addr)
  {
    return (addr / PC_ALIGN) % ICACHE_ENTRIES;
  }

  template<typename T>
  T ALWAYS_INLINE fetch_jump_table(reg_t addr) {
    auto tlb_entry = translate_insn_addr(addr);
    return from_target(*(target_endian<T>*)(tlb_entry.host_offset + addr));
  }

  inline icache_entry_t* refill_icache(reg_t addr, icache_entry_t* entry)
  {
    if (matched_trigger)
      throw *matched_trigger;

    auto tlb_entry = translate_insn_addr(addr);
    insn_bits_t insn = from_le(*(uint16_t*)(tlb_entry.host_offset + addr));
    int length = insn_length(insn);

    if (likely(length == 4)) {
      insn |= (insn_bits_t)from_le(*(const uint16_t*)translate_insn_addr_to_host(addr + 2)) << 16;
    } else if (length == 2) {
      // entire instruction already fetched
    } else if (length == 6) {
      insn |= (insn_bits_t)from_le(*(const uint16_t*)translate_insn_addr_to_host(addr + 2)) << 16;
      insn |= (insn_bits_t)from_le(*(const uint16_t*)translate_insn_addr_to_host(addr + 4)) << 32;
    } else {
      static_assert(sizeof(insn_bits_t) == 8, "insn_bits_t must be uint64_t");
      insn |= (insn_bits_t)from_le(*(const uint16_t*)translate_insn_addr_to_host(addr + 2)) << 16;
      insn |= (insn_bits_t)from_le(*(const uint16_t*)translate_insn_addr_to_host(addr + 4)) << 32;
      insn |= (insn_bits_t)from_le(*(const uint16_t*)translate_insn_addr_to_host(addr + 6)) << 48;
    }

    insn_fetch_t fetch = {proc->decode_insn(insn), insn};
    entry->tag = addr;
    entry->next = &icache[icache_index(addr + length)];
    entry->data = fetch;

    reg_t paddr = tlb_entry.target_offset + addr;;
    if (tracer.interested_in_range(paddr, paddr + 1, FETCH)) {
      entry->tag = -1;
      tracer.trace(paddr, length, FETCH);
    }
    return entry;
  }

  inline icache_entry_t* access_icache(reg_t addr)
  {
    icache_entry_t* entry = &icache[icache_index(addr)];
    if (likely(entry->tag == addr))
      return entry;
    return refill_icache(addr, entry);
  }

  inline insn_fetch_t load_insn(reg_t addr)
  {
    icache_entry_t entry;
    return refill_icache(addr, &entry)->data;
  }

  void flush_tlb();
  void flush_icache();

  void register_memtracer(memtracer_t*);

  int is_misaligned_enabled()
  {
    return proc && proc->get_cfg().misaligned;
  }

  bool is_target_big_endian()
  {
    return target_big_endian;
  }

  template<typename T> inline T from_target(target_endian<T> n) const
  {
    return target_big_endian? n.from_be() : n.from_le();
  }

  template<typename T> inline target_endian<T> to_target(T n) const
  {
    return target_big_endian? target_endian<T>::to_be(n) : target_endian<T>::to_le(n);
  }

  void set_cache_blocksz(reg_t size)
  {
    blocksz = size;
  }

private:
  simif_t* sim;
  processor_t* proc;
  memtracer_list_t tracer;
  reg_t load_reservation_address;
  uint16_t fetch_temp;
  reg_t blocksz;

  // implement an instruction cache for simulator performance
  icache_entry_t icache[ICACHE_ENTRIES];

  // implement a TLB for simulator performance
  static const reg_t TLB_ENTRIES = 256;
  // If a TLB tag has TLB_CHECK_TRIGGERS set, then the MMU must check for a
  // trigger match before completing an access.
  static const reg_t TLB_CHECK_TRIGGERS = reg_t(1) << 63;
  tlb_entry_t tlb_data[TLB_ENTRIES];
  reg_t tlb_insn_tag[TLB_ENTRIES];
  reg_t tlb_load_tag[TLB_ENTRIES];
  reg_t tlb_store_tag[TLB_ENTRIES];

  // finish translation on a TLB miss and update the TLB
  tlb_entry_t refill_tlb(reg_t vaddr, reg_t paddr, char* host_addr, access_type type);
  const char* fill_from_mmio(reg_t vaddr, reg_t paddr);

  // perform a stage2 translation for a given guest address
  reg_t s2xlate(reg_t gva, reg_t gpa, access_type type, access_type trap_type, bool virt, bool hlvx, bool is_for_vs_pt_addr);

  // perform a page table walk for a given VA; set referenced/dirty bits
  reg_t walk(mem_access_info_t access_info);

  // handle uncommon cases: TLB misses, page faults, MMIO
  tlb_entry_t fetch_slow_path(reg_t addr);
  void load_slow_path(reg_t original_addr, reg_t len, uint8_t* bytes, xlate_flags_t xlate_flags);
  void load_slow_path_intrapage(reg_t len, uint8_t* bytes, mem_access_info_t access_info);
  void store_slow_path(reg_t original_addr, reg_t len, const uint8_t* bytes, xlate_flags_t xlate_flags, bool actually_store, bool require_alignment);
  void store_slow_path_intrapage(reg_t len, const uint8_t* bytes, mem_access_info_t access_info, bool actually_store);
  bool mmio_fetch(reg_t paddr, size_t len, uint8_t* bytes);
  bool mmio_load(reg_t paddr, size_t len, uint8_t* bytes);
  bool mmio_store(reg_t paddr, size_t len, const uint8_t* bytes);
  bool mmio(reg_t paddr, size_t len, uint8_t* bytes, access_type type);
  bool mmio_ok(reg_t paddr, access_type type);
  void check_triggers(triggers::operation_t operation, reg_t address, bool virt, Optional<reg_t> data = NullOpt) {
    check_triggers(operation, address, virt, address, data);
  }
  void check_triggers(triggers::operation_t operation, reg_t address, bool virt, reg_t tval, Optional<reg_t> data);
  reg_t translate(mem_access_info_t access_info, reg_t len);

  reg_t pte_load(reg_t pte_paddr, reg_t addr, bool virt, access_type trap_type, size_t ptesize) {
    if (ptesize == 4)
      return pte_load<uint32_t>(pte_paddr, addr, virt, trap_type);
    else
      return pte_load<uint64_t>(pte_paddr, addr, virt, trap_type);
  }

  void pte_store(reg_t pte_paddr, reg_t new_pte, reg_t addr, bool virt, access_type trap_type, size_t ptesize) {
    if (ptesize == 4)
      return pte_store<uint32_t>(pte_paddr, new_pte, addr, virt, trap_type);
    else
      return pte_store<uint64_t>(pte_paddr, new_pte, addr, virt, trap_type);
  }

  template<typename T> inline reg_t pte_load(reg_t pte_paddr, reg_t addr, bool virt, access_type trap_type)
  {
    const size_t ptesize = sizeof(T);

    if (!pmp_ok(pte_paddr, ptesize, LOAD, PRV_S, false))
      throw_access_exception(virt, addr, trap_type);

    void* host_pte_addr = sim->addr_to_mem(pte_paddr);
    target_endian<T> target_pte;
    if (host_pte_addr) {
      memcpy(&target_pte, host_pte_addr, ptesize);
    } else if (!mmio_load(pte_paddr, ptesize, (uint8_t*)&target_pte)) {
      throw_access_exception(virt, addr, trap_type);
    }
    return from_target(target_pte);
  }

  template<typename T> inline void pte_store(reg_t pte_paddr, reg_t new_pte, reg_t addr, bool virt, access_type trap_type)
  {
    const size_t ptesize = sizeof(T);

    if (!pmp_ok(pte_paddr, ptesize, STORE, PRV_S, false))
      throw_access_exception(virt, addr, trap_type);

    void* host_pte_addr = sim->addr_to_mem(pte_paddr);
    target_endian<T> target_pte = to_target((T)new_pte);
    if (host_pte_addr) {
      memcpy(host_pte_addr, &target_pte, ptesize);
    } else if (!mmio_store(pte_paddr, ptesize, (uint8_t*)&target_pte)) {
      throw_access_exception(virt, addr, trap_type);
    }
  }

  // ITLB lookup
  inline tlb_entry_t translate_insn_addr(reg_t addr) {
    reg_t vpn = addr >> PGSHIFT;
    if (likely(tlb_insn_tag[vpn % TLB_ENTRIES] == vpn))
      return tlb_data[vpn % TLB_ENTRIES];
    return fetch_slow_path(addr);
  }

  inline const uint16_t* translate_insn_addr_to_host(reg_t addr) {
    return (uint16_t*)(translate_insn_addr(addr).host_offset + addr);
  }

  inline bool in_mprv() const
  {
    return proc != nullptr
           && !(proc->state.mnstatus && !get_field(proc->state.mnstatus->read(), MNSTATUS_NMIE))
           && !proc->state.debug_mode
           && get_field(proc->state.mstatus->read(), MSTATUS_MPRV);
  }

  reg_t pmp_homogeneous(reg_t addr, reg_t len);
  bool pmp_ok(reg_t addr, reg_t len, access_type type, reg_t mode, bool hlvx);

#ifdef RISCV_ENABLE_DUAL_ENDIAN
  bool target_big_endian;
#else
  static const bool target_big_endian = false;
#endif
  bool check_triggers_fetch;
  bool check_triggers_load;
  bool check_triggers_store;
  // The exception describing a matched trigger, or NULL.
  triggers::matched_t *matched_trigger;

  friend class processor_t;
};

struct vm_info {
  int levels;
  int idxbits;
  int widenbits;
  int ptesize;
  reg_t ptbase;
};

inline vm_info decode_vm_info(int xlen, bool stage2, reg_t prv, reg_t satp)
{
  if (prv == PRV_M) {
    return {0, 0, 0, 0, 0};
  } else if (!stage2 && prv <= PRV_S && xlen == 32) {
    switch (get_field(satp, SATP32_MODE)) {
      case SATP_MODE_OFF: return {0, 0, 0, 0, 0};
      case SATP_MODE_SV32: return {2, 10, 0, 4, (satp & SATP32_PPN) << PGSHIFT};
      default: abort();
    }
  } else if (!stage2 && prv <= PRV_S && xlen == 64) {
    switch (get_field(satp, SATP64_MODE)) {
      case SATP_MODE_OFF: return {0, 0, 0, 0, 0};
      case SATP_MODE_SV39: return {3, 9, 0, 8, (satp & SATP64_PPN) << PGSHIFT};
      case SATP_MODE_SV48: return {4, 9, 0, 8, (satp & SATP64_PPN) << PGSHIFT};
      case SATP_MODE_SV57: return {5, 9, 0, 8, (satp & SATP64_PPN) << PGSHIFT};
      case SATP_MODE_SV64: return {6, 9, 0, 8, (satp & SATP64_PPN) << PGSHIFT};
      default: abort();
    }
  } else if (stage2 && xlen == 32) {
    switch (get_field(satp, HGATP32_MODE)) {
      case HGATP_MODE_OFF: return {0, 0, 0, 0, 0};
      case HGATP_MODE_SV32X4: return {2, 10, 2, 4, (satp & HGATP32_PPN) << PGSHIFT};
      default: abort();
    }
  } else if (stage2 && xlen == 64) {
    switch (get_field(satp, HGATP64_MODE)) {
      case HGATP_MODE_OFF: return {0, 0, 0, 0, 0};
      case HGATP_MODE_SV39X4: return {3, 9, 2, 8, (satp & HGATP64_PPN) << PGSHIFT};
      case HGATP_MODE_SV48X4: return {4, 9, 2, 8, (satp & HGATP64_PPN) << PGSHIFT};
      case HGATP_MODE_SV57X4: return {5, 9, 2, 8, (satp & HGATP64_PPN) << PGSHIFT};
      default: abort();
    }
  } else {
    abort();
  }
}

#endif<|MERGE_RESOLUTION|>--- conflicted
+++ resolved
@@ -39,17 +39,9 @@
 };
 
 struct xlate_flags_t {
-<<<<<<< HEAD
   // Existing constructors
   xlate_flags_t()
       : forced_virt(false), hlvx(false), lr(false), ss_access(false) {}
-=======
-  const bool forced_virt : 1 {false};
-  const bool hlvx : 1 {false};
-  const bool lr : 1 {false};
-  const bool ss_access : 1 {false};
-  const bool clean_inval : 1 {false};
->>>>>>> 061a6eaf
 
   xlate_flags_t(bool forced_virt, bool hlvx, bool lr, bool ss_access)
       : forced_virt(forced_virt), hlvx(hlvx), lr(lr), ss_access(ss_access) {}
@@ -64,15 +56,11 @@
 
   // Method for checking if access is special
   bool is_special_access() const {
-<<<<<<< HEAD
       return forced_virt || hlvx || lr || ss_access;
   }
   // Static methods added for easy instance creation
   static xlate_flags_t with_lr() {
       return xlate_flags_t(false, false, true, false); // lr=true
-=======
-    return forced_virt || hlvx || lr || ss_access || clean_inval;
->>>>>>> 061a6eaf
   }
   static xlate_flags_t with_fv() {
       return xlate_flags_t(true, false, false, false); // forced_virt=true
@@ -117,7 +105,7 @@
 public:
   mmu_t(simif_t* sim, endianness_t endianness, processor_t* proc);
   ~mmu_t();
-  
+
   bool  fault_fetch = false;
   bool  fault_load = false;
   bool  fault_store = false;
