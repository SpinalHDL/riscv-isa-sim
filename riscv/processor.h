// See LICENSE for license details.
#ifndef _RISCV_PROCESSOR_H
#define _RISCV_PROCESSOR_H

#include "decode.h"
#include "trap.h"
#include "abstract_device.h"
#include <string>
#include <vector>
#include <unordered_map>
#include <map>
#include <cassert>
#include "debug_rom_defines.h"
#include "entropy_source.h"
#include "csrs.h"
#include "isa_parser.h"
#include "triggers.h"
#include "../fesvr/memif.h"
#include "vector_unit.h"

#define FIRST_HPMCOUNTER 3
#define N_HPMCOUNTERS 7 //29

class processor_t;
class mmu_t;
typedef reg_t (*insn_func_t)(processor_t*, insn_t, reg_t);
class simif_t;
class trap_t;
class extension_t;
class disassembler_t;

reg_t illegal_instruction(processor_t* p, insn_t insn, reg_t pc);

struct insn_desc_t
{
  insn_bits_t match;
  insn_bits_t mask;
  insn_func_t fast_rv32i;
  insn_func_t fast_rv64i;
  insn_func_t fast_rv32e;
  insn_func_t fast_rv64e;
  insn_func_t logged_rv32i;
  insn_func_t logged_rv64i;
  insn_func_t logged_rv32e;
  insn_func_t logged_rv64e;

  insn_func_t func(int xlen, bool rve, bool logged) const
  {
    if (logged)
      if (rve)
        return xlen == 64 ? logged_rv64e : logged_rv32e;
      else
        return xlen == 64 ? logged_rv64i : logged_rv32i;
    else
      if (rve)
        return xlen == 64 ? fast_rv64e : fast_rv32e;
      else
        return xlen == 64 ? fast_rv64i : fast_rv32i;
  }

  static const insn_desc_t illegal_instruction;
};

// regnum, data
typedef std::map<reg_t, freg_t> commit_log_reg_t;

// addr, value, size
typedef std::vector<std::tuple<reg_t, uint64_t, uint8_t>> commit_log_mem_t;

// architectural state of a RISC-V hart
struct state_t
{
  void reset(processor_t* const proc, reg_t max_isa);
  void add_csr(reg_t addr, const csr_t_p& csr);

  reg_t pc;
  regfile_t<reg_t, NXPR, true> XPR;
  regfile_t<freg_t, NFPR, false> FPR;

  // control and status registers
  std::unordered_map<reg_t, csr_t_p> csrmap;
  reg_t prv;    // TODO: Can this be an enum instead?
  reg_t prev_prv;
  bool prv_changed;
  bool v_changed;
  bool v;
  bool prev_v;
  misa_csr_t_p misa;
  mstatus_csr_t_p mstatus;
  csr_t_p mstatush;
  csr_t_p mepc;
  csr_t_p mtval;
  csr_t_p mtvec;
  csr_t_p mcause;
  wide_counter_csr_t_p minstret;
  wide_counter_csr_t_p mcycle;
  mie_csr_t_p mie;
  mip_csr_t_p mip;
  csr_t_p medeleg;
  csr_t_p mideleg;
  csr_t_p mcounteren;
  csr_t_p mcountinhibit;
  csr_t_p mevent[N_HPMCOUNTERS];
  csr_t_p mnstatus;
  csr_t_p mnepc;
  csr_t_p scounteren;
  csr_t_p sepc;
  csr_t_p stval;
  csr_t_p stvec;
  virtualized_csr_t_p satp;
  csr_t_p scause;

  // When taking a trap into HS-mode, we must access the nonvirtualized HS-mode CSRs directly:
  csr_t_p nonvirtual_stvec;
  csr_t_p nonvirtual_scause;
  csr_t_p nonvirtual_sepc;
  csr_t_p nonvirtual_stval;
  sstatus_proxy_csr_t_p nonvirtual_sstatus;

  csr_t_p mtval2;
  csr_t_p mtinst;
  csr_t_p hstatus;
  csr_t_p hideleg;
  csr_t_p hedeleg;
  csr_t_p hcounteren;
  csr_t_p htval;
  csr_t_p htinst;
  csr_t_p hgatp;
  hvip_csr_t_p hvip;
  sstatus_csr_t_p sstatus;
  vsstatus_csr_t_p vsstatus;
  csr_t_p vstvec;
  csr_t_p vsepc;
  csr_t_p vscause;
  csr_t_p vstval;
  csr_t_p vsatp;

  csr_t_p dpc;
  dcsr_csr_t_p dcsr;
  csr_t_p tselect;
  csr_t_p tdata2;
  csr_t_p tcontrol;
  csr_t_p scontext;
  csr_t_p mcontext;

  csr_t_p jvt;

  bool debug_mode;

  mseccfg_csr_t_p mseccfg;

  static const int max_pmp = 64;
  pmpaddr_csr_t_p pmpaddr[max_pmp];

  float_csr_t_p fflags;
  float_csr_t_p frm;

  csr_t_p menvcfg;
  csr_t_p senvcfg;
  csr_t_p henvcfg;

  csr_t_p mstateen[4];
  csr_t_p sstateen[4];
  csr_t_p hstateen[4];

  csr_t_p htimedelta;
  time_counter_csr_t_p time;
  csr_t_p time_proxy;

  csr_t_p stimecmp;
  csr_t_p vstimecmp;

  csr_t_p ssp;

  bool serialized; // whether timer CSRs are in a well-defined state

  // When true, execute a single instruction and then enter debug mode.  This
  // can only be set by executing dret.
  enum {
      STEP_NONE,
      STEP_STEPPING,
      STEP_STEPPED
  } single_step;

  commit_log_reg_t log_reg_write;
  commit_log_mem_t log_mem_read;
  commit_log_mem_t log_mem_write;
  reg_t last_inst_priv;
  int last_inst_xlen;
  int last_inst_flen;
  insn_t last_inst;
  uint64_t commit_count;
  bool trap_happened;
  bool trap_interrupt;
  uint64_t trap_code;
  int fpu_flags_set;

  elp_t elp;

  bool critical_error;

 private:
  void csr_init(processor_t* const proc, reg_t max_isa);
};

class opcode_cache_entry_t {
 public:
  opcode_cache_entry_t()
  {
    reset();
  }

  void reset()
  {
    for (size_t i = 0; i < associativity; i++) {
      tag[i] = 0;
      contents[i] = &insn_desc_t::illegal_instruction;
    }
  }

  void replace(insn_bits_t opcode, const insn_desc_t* desc)
  {
    for (size_t i = associativity - 1; i > 0; i--) {
      tag[i] = tag[i-1];
      contents[i] = contents[i-1];
    }

    tag[0] = opcode;
    contents[0] = desc;
  }

  std::tuple<bool, const insn_desc_t*> lookup(insn_bits_t opcode)
  {
    for (size_t i = 0; i < associativity; i++)
      if (tag[i] == opcode)
        return std::tuple<bool, const insn_desc_t*>(true, contents[i]);

    return std::tuple<bool, const insn_desc_t*>(false, nullptr);
  }

 private:
  static const size_t associativity = 4;
  insn_bits_t tag[associativity];
  const insn_desc_t* contents[associativity];
};

// this class represents one processor in a RISC-V machine.
class processor_t : public abstract_device_t
{
public:
  processor_t(const char* isa_str, const char* priv_str,
              const cfg_t* cfg,
              simif_t* sim, uint32_t id, bool halt_on_reset,
              FILE *log_file, std::ostream& sout_); // because of command line option --log and -s we need both
  ~processor_t();

  const isa_parser_t &get_isa() { return isa; }
  const cfg_t &get_cfg() { return *cfg; }

  void set_debug(bool value);
  void set_histogram(bool value);
  void enable_log_commits();
  void disable_log_commits();
  bool get_log_commits_enabled() const { return log_commits_enabled; }
  void reset();
  void step(size_t n); // run for n cycles
  void put_csr(int which, reg_t val);
  uint32_t get_id() const { return id; }
  reg_t get_csr(int which, insn_t insn, bool write, bool peek = 0);
  reg_t get_csr(int which) { return get_csr(which, insn_t(0), false, true); }
  mmu_t* get_mmu() { return mmu; }
  state_t* get_state() { return &state; }
  unsigned get_xlen() const { return xlen; }
  unsigned get_const_xlen() const {
    // Any code that assumes a const xlen should use this method to
    // document that assumption. If Spike ever changes to allow
    // variable xlen, this method should be removed.
    return xlen;
  }
  unsigned get_flen() const {
    return extension_enabled('Q') ? 128 :
           extension_enabled('D') ? 64 :
           extension_enabled('F') ? 32 : 0;
  }
  extension_t* get_extension();
  extension_t* get_extension(const char* name);
  bool any_custom_extensions() const {
    return !custom_extensions.empty();
  }
  bool any_vector_extensions() const {
    return VU.VLEN > 0;
  }
  bool extension_enabled(unsigned char ext) const {
    return extension_enabled(isa_extension_t(ext));
  }
  bool extension_enabled(isa_extension_t ext) const {
    if (ext >= 'A' && ext <= 'Z')
      return state.misa->extension_enabled(ext);
    else
      return extension_enable_table[ext];
  }
  // Is this extension enabled? and abort if this extension can
  // possibly be disabled dynamically. Useful for documenting
  // assumptions about writable misa bits.
  bool extension_enabled_const(unsigned char ext) const {
    return extension_enabled_const(isa_extension_t(ext));
  }
  bool extension_enabled_const(isa_extension_t ext) const {
    if (ext >= 'A' && ext <= 'Z') {
      return state.misa->extension_enabled_const(ext);
    } else {
      assert(!extension_dynamic[ext]);
      extension_assumed_const[ext] = true;
      return extension_enabled(ext);
    }
  }
  void set_extension_enable(unsigned char ext, bool enable) {
    assert(!extension_assumed_const[ext]);
    extension_dynamic[ext] = true;
    extension_enable_table[ext] = enable && isa.extension_enabled(ext);
  }
  void set_impl(uint8_t impl, bool val) { impl_table[impl] = val; }
  bool supports_impl(uint8_t impl) const {
    return impl_table[impl];
  }
  reg_t pc_alignment_mask() {
    const int ialign = extension_enabled(EXT_ZCA) ? 16 : 32;
    return ~(reg_t)(ialign == 16 ? 0 : 2);
  }
  void check_pc_alignment(reg_t pc) {
    if (unlikely(pc & ~pc_alignment_mask()))
      throw trap_instruction_address_misaligned(state.v, pc, 0, 0);
  }
  reg_t legalize_privilege(reg_t);
  void set_privilege(reg_t, bool);
  const char* get_privilege_string();
  void update_histogram(reg_t pc);
  const disassembler_t* get_disassembler() { return disassembler; }

  FILE *get_log_file() { return log_file; }

  void register_base_insn(insn_desc_t insn) {
    register_insn(insn, false /* is_custom */);
  }
  void register_custom_insn(insn_desc_t insn) {
    register_insn(insn, true /* is_custom */);
  }
  void register_extension(extension_t*);

  // MMIO slave interface
  bool load(reg_t addr, size_t len, uint8_t* bytes);
  bool store(reg_t addr, size_t len, const uint8_t* bytes);

  // When true, display disassembly of each instruction that's executed.
  bool debug;
  // When true, take the slow simulation path.
  bool slow_path();
  bool halted() { return state.debug_mode; }
  enum {
    HR_NONE,    /* Halt request is inactive. */
    HR_REGULAR, /* Regular halt request/debug interrupt. */
    HR_GROUP    /* Halt requested due to halt group. */
  } halt_request;

  void trigger_updated(const std::vector<triggers::trigger_t *> &triggers);

  void set_pmp_num(reg_t pmp_num);
  void set_pmp_granularity(reg_t pmp_granularity);
  void set_mmu_capability(int cap);

  const char* get_symbol(uint64_t addr);
  int paddr_bits();
  int paddr_bits_sim;

  void clear_waiting_for_interrupt() { in_wfi = false; };
  bool is_waiting_for_interrupt() { return in_wfi; };

  void check_if_lpad_required();

private:
  const isa_parser_t isa;
  const cfg_t * const cfg;

  simif_t* sim;
  mmu_t* mmu; // main memory is always accessed via the mmu
  std::unordered_map<std::string, extension_t*> custom_extensions;
  disassembler_t* disassembler;
  state_t state;
  uint32_t id;
  unsigned xlen;
  bool histogram_enabled;
  bool log_commits_enabled;
  FILE *log_file;
  std::ostream sout_; // needed for socket command interface -s, also used for -d and -l, but not for --log
  bool halt_on_reset;
  bool in_wfi;
  bool check_triggers_icount;
  std::vector<bool> impl_table;

  // Note: does not include single-letter extensions in misa
  std::bitset<NUM_ISA_EXTENSIONS> extension_enable_table;
  std::bitset<NUM_ISA_EXTENSIONS> extension_dynamic;
  mutable std::bitset<NUM_ISA_EXTENSIONS> extension_assumed_const;

  std::vector<insn_desc_t> instructions;
  std::vector<insn_desc_t> custom_instructions;
  std::unordered_map<reg_t,uint64_t> pc_histogram;

  static const size_t OPCODE_CACHE_SIZE = 4095;
  opcode_cache_entry_t opcode_cache[OPCODE_CACHE_SIZE];

  void take_pending_interrupt() { take_interrupt(state.mip->read() & state.mie->read()); }
  void take_interrupt(reg_t mask); // take first enabled interrupt in mask
  void take_trap(trap_t& t, reg_t epc); // take an exception
  void take_trigger_action(triggers::action_t action, reg_t breakpoint_tval, reg_t epc, bool virt);
  void disasm(insn_t insn); // disassemble and print an instruction
<<<<<<< HEAD
  void register_insn(insn_desc_t, bool);
  int paddr_bits();
=======
>>>>>>> c6fa02d5

  void enter_debug_mode(uint8_t cause, uint8_t ext_cause);

  void debug_output_log(std::stringstream *s); // either output to interactive user or write to log file

  friend class mmu_t;
  friend class clint_t;
  friend class plic_t;
  friend class extension_t;

  void parse_priv_string(const char*);
  void build_opcode_map();
  void register_base_instructions();
  insn_func_t decode_insn(insn_t insn);

  // Track repeated executions for processor_t::disasm()
  uint64_t last_pc, last_bits, executions;
public:
  entropy_source es; // Crypto ISE Entropy source.

  reg_t n_pmp;
  reg_t lg_pmp_granularity;
  reg_t pmp_tor_mask() { return -(reg_t(1) << (lg_pmp_granularity - PMP_SHIFT)); }

  vectorUnit_t VU;
  triggers::module_t TM;
};

#endif<|MERGE_RESOLUTION|>--- conflicted
+++ resolved
@@ -259,9 +259,11 @@
 
   void set_debug(bool value);
   void set_histogram(bool value);
+#ifdef RISCV_ENABLE_COMMITLOG
   void enable_log_commits();
   void disable_log_commits();
   bool get_log_commits_enabled() const { return log_commits_enabled; }
+#endif
   void reset();
   void step(size_t n); // run for n cycles
   void put_csr(int which, reg_t val);
@@ -414,11 +416,7 @@
   void take_trap(trap_t& t, reg_t epc); // take an exception
   void take_trigger_action(triggers::action_t action, reg_t breakpoint_tval, reg_t epc, bool virt);
   void disasm(insn_t insn); // disassemble and print an instruction
-<<<<<<< HEAD
   void register_insn(insn_desc_t, bool);
-  int paddr_bits();
-=======
->>>>>>> c6fa02d5
 
   void enter_debug_mode(uint8_t cause, uint8_t ext_cause);
 
